--- conflicted
+++ resolved
@@ -298,12 +298,8 @@
 			 struct net_device *dev, __be32 src_ip,
 			 const unsigned char *dest_hw,
 			 const unsigned char *src_hw,
-<<<<<<< HEAD
-			 const unsigned char *target_hw, struct sk_buff *oskb)
-=======
 			 const unsigned char *target_hw,
 			 struct dst_entry *dst)
->>>>>>> 9f30a04d
 {
 	struct sk_buff *skb;
 
@@ -316,13 +312,7 @@
 	if (!skb)
 		return;
 
-<<<<<<< HEAD
-	if (oskb)
-		skb_dst_copy(skb, oskb);
-
-=======
 	skb_dst_set(skb, dst);
->>>>>>> 9f30a04d
 	arp_xmit(skb);
 }
 
@@ -393,16 +383,10 @@
 		}
 	}
 
-<<<<<<< HEAD
-	arp_send_dst(ARPOP_REQUEST, ETH_P_ARP, target, dev, saddr,
-		     dst_hw, dev->dev_addr, NULL,
-		     dev->priv_flags & IFF_XMIT_DST_RELEASE ? NULL : skb);
-=======
 	if (skb && !(dev->priv_flags & IFF_XMIT_DST_RELEASE))
 		dst = dst_clone(skb_dst(skb));
 	arp_send_dst(ARPOP_REQUEST, ETH_P_ARP, target, dev, saddr,
 		     dst_hw, dev->dev_addr, NULL, dst);
->>>>>>> 9f30a04d
 }
 
 static int arp_ignore(struct in_device *in_dev, __be32 sip, __be32 tip)

// SPDX-License-Identifier: GPL-2.0
/* Copyright (c) 2011-2015 PLUMgrid, http://plumgrid.com
 * Copyright (c) 2016 Facebook
 */
#include <linux/kernel.h>
#include <linux/types.h>
#include <linux/slab.h>
#include <linux/bpf.h>
#include <linux/bpf_perf_event.h>
#include <linux/btf.h>
#include <linux/filter.h>
#include <linux/uaccess.h>
#include <linux/ctype.h>
#include <linux/kprobes.h>
#include <linux/spinlock.h>
#include <linux/syscalls.h>
#include <linux/error-injection.h>
#include <linux/btf_ids.h>
#include <linux/bpf_lsm.h>
#include <linux/fprobe.h>
#include <linux/bsearch.h>
#include <linux/sort.h>

#include <net/bpf_sk_storage.h>

#include <uapi/linux/bpf.h>
#include <uapi/linux/btf.h>

#include <asm/tlb.h>

#include "trace_probe.h"
#include "trace.h"

#define CREATE_TRACE_POINTS
#include "bpf_trace.h"

#define bpf_event_rcu_dereference(p)					\
	rcu_dereference_protected(p, lockdep_is_held(&bpf_event_mutex))

#ifdef CONFIG_MODULES
struct bpf_trace_module {
	struct module *module;
	struct list_head list;
};

static LIST_HEAD(bpf_trace_modules);
static DEFINE_MUTEX(bpf_module_mutex);

static struct bpf_raw_event_map *bpf_get_raw_tracepoint_module(const char *name)
{
	struct bpf_raw_event_map *btp, *ret = NULL;
	struct bpf_trace_module *btm;
	unsigned int i;

	mutex_lock(&bpf_module_mutex);
	list_for_each_entry(btm, &bpf_trace_modules, list) {
		for (i = 0; i < btm->module->num_bpf_raw_events; ++i) {
			btp = &btm->module->bpf_raw_events[i];
			if (!strcmp(btp->tp->name, name)) {
				if (try_module_get(btm->module))
					ret = btp;
				goto out;
			}
		}
	}
out:
	mutex_unlock(&bpf_module_mutex);
	return ret;
}
#else
static struct bpf_raw_event_map *bpf_get_raw_tracepoint_module(const char *name)
{
	return NULL;
}
#endif /* CONFIG_MODULES */

u64 bpf_get_stackid(u64 r1, u64 r2, u64 r3, u64 r4, u64 r5);
u64 bpf_get_stack(u64 r1, u64 r2, u64 r3, u64 r4, u64 r5);

static int bpf_btf_printf_prepare(struct btf_ptr *ptr, u32 btf_ptr_size,
				  u64 flags, const struct btf **btf,
				  s32 *btf_id);
static u64 bpf_kprobe_multi_cookie(struct bpf_run_ctx *ctx);
static u64 bpf_kprobe_multi_entry_ip(struct bpf_run_ctx *ctx);

/**
 * trace_call_bpf - invoke BPF program
 * @call: tracepoint event
 * @ctx: opaque context pointer
 *
 * kprobe handlers execute BPF programs via this helper.
 * Can be used from static tracepoints in the future.
 *
 * Return: BPF programs always return an integer which is interpreted by
 * kprobe handler as:
 * 0 - return from kprobe (event is filtered out)
 * 1 - store kprobe event into ring buffer
 * Other values are reserved and currently alias to 1
 */
unsigned int trace_call_bpf(struct trace_event_call *call, void *ctx)
{
	unsigned int ret;

	cant_sleep();

	if (unlikely(__this_cpu_inc_return(bpf_prog_active) != 1)) {
		/*
		 * since some bpf program is already running on this cpu,
		 * don't call into another bpf program (same or different)
		 * and don't send kprobe event into ring-buffer,
		 * so return zero here
		 */
		ret = 0;
		goto out;
	}

	/*
	 * Instead of moving rcu_read_lock/rcu_dereference/rcu_read_unlock
	 * to all call sites, we did a bpf_prog_array_valid() there to check
	 * whether call->prog_array is empty or not, which is
	 * a heuristic to speed up execution.
	 *
	 * If bpf_prog_array_valid() fetched prog_array was
	 * non-NULL, we go into trace_call_bpf() and do the actual
	 * proper rcu_dereference() under RCU lock.
	 * If it turns out that prog_array is NULL then, we bail out.
	 * For the opposite, if the bpf_prog_array_valid() fetched pointer
	 * was NULL, you'll skip the prog_array with the risk of missing
	 * out of events when it was updated in between this and the
	 * rcu_dereference() which is accepted risk.
	 */
	rcu_read_lock();
	ret = bpf_prog_run_array(rcu_dereference(call->prog_array),
				 ctx, bpf_prog_run);
	rcu_read_unlock();

 out:
	__this_cpu_dec(bpf_prog_active);

	return ret;
}

#ifdef CONFIG_BPF_KPROBE_OVERRIDE
BPF_CALL_2(bpf_override_return, struct pt_regs *, regs, unsigned long, rc)
{
	regs_set_return_value(regs, rc);
	override_function_with_return(regs);
	return 0;
}

static const struct bpf_func_proto bpf_override_return_proto = {
	.func		= bpf_override_return,
	.gpl_only	= true,
	.ret_type	= RET_INTEGER,
	.arg1_type	= ARG_PTR_TO_CTX,
	.arg2_type	= ARG_ANYTHING,
};
#endif

static __always_inline int
bpf_probe_read_user_common(void *dst, u32 size, const void __user *unsafe_ptr)
{
	int ret;

	ret = copy_from_user_nofault(dst, unsafe_ptr, size);
	if (unlikely(ret < 0))
		memset(dst, 0, size);
	return ret;
}

BPF_CALL_3(bpf_probe_read_user, void *, dst, u32, size,
	   const void __user *, unsafe_ptr)
{
	return bpf_probe_read_user_common(dst, size, unsafe_ptr);
}

const struct bpf_func_proto bpf_probe_read_user_proto = {
	.func		= bpf_probe_read_user,
	.gpl_only	= true,
	.ret_type	= RET_INTEGER,
	.arg1_type	= ARG_PTR_TO_UNINIT_MEM,
	.arg2_type	= ARG_CONST_SIZE_OR_ZERO,
	.arg3_type	= ARG_ANYTHING,
};

static __always_inline int
bpf_probe_read_user_str_common(void *dst, u32 size,
			       const void __user *unsafe_ptr)
{
	int ret;

	/*
	 * NB: We rely on strncpy_from_user() not copying junk past the NUL
	 * terminator into `dst`.
	 *
	 * strncpy_from_user() does long-sized strides in the fast path. If the
	 * strncpy does not mask out the bytes after the NUL in `unsafe_ptr`,
	 * then there could be junk after the NUL in `dst`. If user takes `dst`
	 * and keys a hash map with it, then semantically identical strings can
	 * occupy multiple entries in the map.
	 */
	ret = strncpy_from_user_nofault(dst, unsafe_ptr, size);
	if (unlikely(ret < 0))
		memset(dst, 0, size);
	return ret;
}

BPF_CALL_3(bpf_probe_read_user_str, void *, dst, u32, size,
	   const void __user *, unsafe_ptr)
{
	return bpf_probe_read_user_str_common(dst, size, unsafe_ptr);
}

const struct bpf_func_proto bpf_probe_read_user_str_proto = {
	.func		= bpf_probe_read_user_str,
	.gpl_only	= true,
	.ret_type	= RET_INTEGER,
	.arg1_type	= ARG_PTR_TO_UNINIT_MEM,
	.arg2_type	= ARG_CONST_SIZE_OR_ZERO,
	.arg3_type	= ARG_ANYTHING,
};

static __always_inline int
bpf_probe_read_kernel_common(void *dst, u32 size, const void *unsafe_ptr)
{
	int ret;

	ret = copy_from_kernel_nofault(dst, unsafe_ptr, size);
	if (unlikely(ret < 0))
		memset(dst, 0, size);
	return ret;
}

BPF_CALL_3(bpf_probe_read_kernel, void *, dst, u32, size,
	   const void *, unsafe_ptr)
{
	return bpf_probe_read_kernel_common(dst, size, unsafe_ptr);
}

const struct bpf_func_proto bpf_probe_read_kernel_proto = {
	.func		= bpf_probe_read_kernel,
	.gpl_only	= true,
	.ret_type	= RET_INTEGER,
	.arg1_type	= ARG_PTR_TO_UNINIT_MEM,
	.arg2_type	= ARG_CONST_SIZE_OR_ZERO,
	.arg3_type	= ARG_ANYTHING,
};

static __always_inline int
bpf_probe_read_kernel_str_common(void *dst, u32 size, const void *unsafe_ptr)
{
	int ret;

	/*
	 * The strncpy_from_kernel_nofault() call will likely not fill the
	 * entire buffer, but that's okay in this circumstance as we're probing
	 * arbitrary memory anyway similar to bpf_probe_read_*() and might
	 * as well probe the stack. Thus, memory is explicitly cleared
	 * only in error case, so that improper users ignoring return
	 * code altogether don't copy garbage; otherwise length of string
	 * is returned that can be used for bpf_perf_event_output() et al.
	 */
	ret = strncpy_from_kernel_nofault(dst, unsafe_ptr, size);
	if (unlikely(ret < 0))
		memset(dst, 0, size);
	return ret;
}

BPF_CALL_3(bpf_probe_read_kernel_str, void *, dst, u32, size,
	   const void *, unsafe_ptr)
{
	return bpf_probe_read_kernel_str_common(dst, size, unsafe_ptr);
}

const struct bpf_func_proto bpf_probe_read_kernel_str_proto = {
	.func		= bpf_probe_read_kernel_str,
	.gpl_only	= true,
	.ret_type	= RET_INTEGER,
	.arg1_type	= ARG_PTR_TO_UNINIT_MEM,
	.arg2_type	= ARG_CONST_SIZE_OR_ZERO,
	.arg3_type	= ARG_ANYTHING,
};

#ifdef CONFIG_ARCH_HAS_NON_OVERLAPPING_ADDRESS_SPACE
BPF_CALL_3(bpf_probe_read_compat, void *, dst, u32, size,
	   const void *, unsafe_ptr)
{
	if ((unsigned long)unsafe_ptr < TASK_SIZE) {
		return bpf_probe_read_user_common(dst, size,
				(__force void __user *)unsafe_ptr);
	}
	return bpf_probe_read_kernel_common(dst, size, unsafe_ptr);
}

static const struct bpf_func_proto bpf_probe_read_compat_proto = {
	.func		= bpf_probe_read_compat,
	.gpl_only	= true,
	.ret_type	= RET_INTEGER,
	.arg1_type	= ARG_PTR_TO_UNINIT_MEM,
	.arg2_type	= ARG_CONST_SIZE_OR_ZERO,
	.arg3_type	= ARG_ANYTHING,
};

BPF_CALL_3(bpf_probe_read_compat_str, void *, dst, u32, size,
	   const void *, unsafe_ptr)
{
	if ((unsigned long)unsafe_ptr < TASK_SIZE) {
		return bpf_probe_read_user_str_common(dst, size,
				(__force void __user *)unsafe_ptr);
	}
	return bpf_probe_read_kernel_str_common(dst, size, unsafe_ptr);
}

static const struct bpf_func_proto bpf_probe_read_compat_str_proto = {
	.func		= bpf_probe_read_compat_str,
	.gpl_only	= true,
	.ret_type	= RET_INTEGER,
	.arg1_type	= ARG_PTR_TO_UNINIT_MEM,
	.arg2_type	= ARG_CONST_SIZE_OR_ZERO,
	.arg3_type	= ARG_ANYTHING,
};
#endif /* CONFIG_ARCH_HAS_NON_OVERLAPPING_ADDRESS_SPACE */

BPF_CALL_3(bpf_probe_write_user, void __user *, unsafe_ptr, const void *, src,
	   u32, size)
{
	/*
	 * Ensure we're in user context which is safe for the helper to
	 * run. This helper has no business in a kthread.
	 *
	 * access_ok() should prevent writing to non-user memory, but in
	 * some situations (nommu, temporary switch, etc) access_ok() does
	 * not provide enough validation, hence the check on KERNEL_DS.
	 *
	 * nmi_uaccess_okay() ensures the probe is not run in an interim
	 * state, when the task or mm are switched. This is specifically
	 * required to prevent the use of temporary mm.
	 */

	if (unlikely(in_interrupt() ||
		     current->flags & (PF_KTHREAD | PF_EXITING)))
		return -EPERM;
	if (unlikely(!nmi_uaccess_okay()))
		return -EPERM;

	return copy_to_user_nofault(unsafe_ptr, src, size);
}

static const struct bpf_func_proto bpf_probe_write_user_proto = {
	.func		= bpf_probe_write_user,
	.gpl_only	= true,
	.ret_type	= RET_INTEGER,
	.arg1_type	= ARG_ANYTHING,
	.arg2_type	= ARG_PTR_TO_MEM | MEM_RDONLY,
	.arg3_type	= ARG_CONST_SIZE,
};

static const struct bpf_func_proto *bpf_get_probe_write_proto(void)
{
	if (!capable(CAP_SYS_ADMIN))
		return NULL;

	pr_warn_ratelimited("%s[%d] is installing a program with bpf_probe_write_user helper that may corrupt user memory!",
			    current->comm, task_pid_nr(current));

	return &bpf_probe_write_user_proto;
}

static DEFINE_RAW_SPINLOCK(trace_printk_lock);

#define MAX_TRACE_PRINTK_VARARGS	3
#define BPF_TRACE_PRINTK_SIZE		1024

BPF_CALL_5(bpf_trace_printk, char *, fmt, u32, fmt_size, u64, arg1,
	   u64, arg2, u64, arg3)
{
	u64 args[MAX_TRACE_PRINTK_VARARGS] = { arg1, arg2, arg3 };
	u32 *bin_args;
	static char buf[BPF_TRACE_PRINTK_SIZE];
	unsigned long flags;
	int ret;

	ret = bpf_bprintf_prepare(fmt, fmt_size, args, &bin_args,
				  MAX_TRACE_PRINTK_VARARGS);
	if (ret < 0)
		return ret;

	raw_spin_lock_irqsave(&trace_printk_lock, flags);
	ret = bstr_printf(buf, sizeof(buf), fmt, bin_args);

	trace_bpf_trace_printk(buf);
	raw_spin_unlock_irqrestore(&trace_printk_lock, flags);

	bpf_bprintf_cleanup();

	return ret;
}

static const struct bpf_func_proto bpf_trace_printk_proto = {
	.func		= bpf_trace_printk,
	.gpl_only	= true,
	.ret_type	= RET_INTEGER,
	.arg1_type	= ARG_PTR_TO_MEM | MEM_RDONLY,
	.arg2_type	= ARG_CONST_SIZE,
};

static void __set_printk_clr_event(void)
{
	/*
	 * This program might be calling bpf_trace_printk,
	 * so enable the associated bpf_trace/bpf_trace_printk event.
	 * Repeat this each time as it is possible a user has
	 * disabled bpf_trace_printk events.  By loading a program
	 * calling bpf_trace_printk() however the user has expressed
	 * the intent to see such events.
	 */
	if (trace_set_clr_event("bpf_trace", "bpf_trace_printk", 1))
		pr_warn_ratelimited("could not enable bpf_trace_printk events");
}

const struct bpf_func_proto *bpf_get_trace_printk_proto(void)
{
	__set_printk_clr_event();
	return &bpf_trace_printk_proto;
}

BPF_CALL_4(bpf_trace_vprintk, char *, fmt, u32, fmt_size, const void *, data,
	   u32, data_len)
{
	static char buf[BPF_TRACE_PRINTK_SIZE];
	unsigned long flags;
	int ret, num_args;
	u32 *bin_args;

	if (data_len & 7 || data_len > MAX_BPRINTF_VARARGS * 8 ||
	    (data_len && !data))
		return -EINVAL;
	num_args = data_len / 8;

	ret = bpf_bprintf_prepare(fmt, fmt_size, data, &bin_args, num_args);
	if (ret < 0)
		return ret;

	raw_spin_lock_irqsave(&trace_printk_lock, flags);
	ret = bstr_printf(buf, sizeof(buf), fmt, bin_args);

	trace_bpf_trace_printk(buf);
	raw_spin_unlock_irqrestore(&trace_printk_lock, flags);

	bpf_bprintf_cleanup();

	return ret;
}

static const struct bpf_func_proto bpf_trace_vprintk_proto = {
	.func		= bpf_trace_vprintk,
	.gpl_only	= true,
	.ret_type	= RET_INTEGER,
	.arg1_type	= ARG_PTR_TO_MEM | MEM_RDONLY,
	.arg2_type	= ARG_CONST_SIZE,
	.arg3_type	= ARG_PTR_TO_MEM | PTR_MAYBE_NULL | MEM_RDONLY,
	.arg4_type	= ARG_CONST_SIZE_OR_ZERO,
};

const struct bpf_func_proto *bpf_get_trace_vprintk_proto(void)
{
	__set_printk_clr_event();
	return &bpf_trace_vprintk_proto;
}

BPF_CALL_5(bpf_seq_printf, struct seq_file *, m, char *, fmt, u32, fmt_size,
	   const void *, data, u32, data_len)
{
	int err, num_args;
	u32 *bin_args;

	if (data_len & 7 || data_len > MAX_BPRINTF_VARARGS * 8 ||
	    (data_len && !data))
		return -EINVAL;
	num_args = data_len / 8;

	err = bpf_bprintf_prepare(fmt, fmt_size, data, &bin_args, num_args);
	if (err < 0)
		return err;

	seq_bprintf(m, fmt, bin_args);

	bpf_bprintf_cleanup();

	return seq_has_overflowed(m) ? -EOVERFLOW : 0;
}

BTF_ID_LIST_SINGLE(btf_seq_file_ids, struct, seq_file)

static const struct bpf_func_proto bpf_seq_printf_proto = {
	.func		= bpf_seq_printf,
	.gpl_only	= true,
	.ret_type	= RET_INTEGER,
	.arg1_type	= ARG_PTR_TO_BTF_ID,
	.arg1_btf_id	= &btf_seq_file_ids[0],
	.arg2_type	= ARG_PTR_TO_MEM | MEM_RDONLY,
	.arg3_type	= ARG_CONST_SIZE,
	.arg4_type      = ARG_PTR_TO_MEM | PTR_MAYBE_NULL | MEM_RDONLY,
	.arg5_type      = ARG_CONST_SIZE_OR_ZERO,
};

BPF_CALL_3(bpf_seq_write, struct seq_file *, m, const void *, data, u32, len)
{
	return seq_write(m, data, len) ? -EOVERFLOW : 0;
}

static const struct bpf_func_proto bpf_seq_write_proto = {
	.func		= bpf_seq_write,
	.gpl_only	= true,
	.ret_type	= RET_INTEGER,
	.arg1_type	= ARG_PTR_TO_BTF_ID,
	.arg1_btf_id	= &btf_seq_file_ids[0],
	.arg2_type	= ARG_PTR_TO_MEM | MEM_RDONLY,
	.arg3_type	= ARG_CONST_SIZE_OR_ZERO,
};

BPF_CALL_4(bpf_seq_printf_btf, struct seq_file *, m, struct btf_ptr *, ptr,
	   u32, btf_ptr_size, u64, flags)
{
	const struct btf *btf;
	s32 btf_id;
	int ret;

	ret = bpf_btf_printf_prepare(ptr, btf_ptr_size, flags, &btf, &btf_id);
	if (ret)
		return ret;

	return btf_type_seq_show_flags(btf, btf_id, ptr->ptr, m, flags);
}

static const struct bpf_func_proto bpf_seq_printf_btf_proto = {
	.func		= bpf_seq_printf_btf,
	.gpl_only	= true,
	.ret_type	= RET_INTEGER,
	.arg1_type	= ARG_PTR_TO_BTF_ID,
	.arg1_btf_id	= &btf_seq_file_ids[0],
	.arg2_type	= ARG_PTR_TO_MEM | MEM_RDONLY,
	.arg3_type	= ARG_CONST_SIZE_OR_ZERO,
	.arg4_type	= ARG_ANYTHING,
};

static __always_inline int
get_map_perf_counter(struct bpf_map *map, u64 flags,
		     u64 *value, u64 *enabled, u64 *running)
{
	struct bpf_array *array = container_of(map, struct bpf_array, map);
	unsigned int cpu = smp_processor_id();
	u64 index = flags & BPF_F_INDEX_MASK;
	struct bpf_event_entry *ee;

	if (unlikely(flags & ~(BPF_F_INDEX_MASK)))
		return -EINVAL;
	if (index == BPF_F_CURRENT_CPU)
		index = cpu;
	if (unlikely(index >= array->map.max_entries))
		return -E2BIG;

	ee = READ_ONCE(array->ptrs[index]);
	if (!ee)
		return -ENOENT;

	return perf_event_read_local(ee->event, value, enabled, running);
}

BPF_CALL_2(bpf_perf_event_read, struct bpf_map *, map, u64, flags)
{
	u64 value = 0;
	int err;

	err = get_map_perf_counter(map, flags, &value, NULL, NULL);
	/*
	 * this api is ugly since we miss [-22..-2] range of valid
	 * counter values, but that's uapi
	 */
	if (err)
		return err;
	return value;
}

static const struct bpf_func_proto bpf_perf_event_read_proto = {
	.func		= bpf_perf_event_read,
	.gpl_only	= true,
	.ret_type	= RET_INTEGER,
	.arg1_type	= ARG_CONST_MAP_PTR,
	.arg2_type	= ARG_ANYTHING,
};

BPF_CALL_4(bpf_perf_event_read_value, struct bpf_map *, map, u64, flags,
	   struct bpf_perf_event_value *, buf, u32, size)
{
	int err = -EINVAL;

	if (unlikely(size != sizeof(struct bpf_perf_event_value)))
		goto clear;
	err = get_map_perf_counter(map, flags, &buf->counter, &buf->enabled,
				   &buf->running);
	if (unlikely(err))
		goto clear;
	return 0;
clear:
	memset(buf, 0, size);
	return err;
}

static const struct bpf_func_proto bpf_perf_event_read_value_proto = {
	.func		= bpf_perf_event_read_value,
	.gpl_only	= true,
	.ret_type	= RET_INTEGER,
	.arg1_type	= ARG_CONST_MAP_PTR,
	.arg2_type	= ARG_ANYTHING,
	.arg3_type	= ARG_PTR_TO_UNINIT_MEM,
	.arg4_type	= ARG_CONST_SIZE,
};

static __always_inline u64
__bpf_perf_event_output(struct pt_regs *regs, struct bpf_map *map,
			u64 flags, struct perf_sample_data *sd)
{
	struct bpf_array *array = container_of(map, struct bpf_array, map);
	unsigned int cpu = smp_processor_id();
	u64 index = flags & BPF_F_INDEX_MASK;
	struct bpf_event_entry *ee;
	struct perf_event *event;

	if (index == BPF_F_CURRENT_CPU)
		index = cpu;
	if (unlikely(index >= array->map.max_entries))
		return -E2BIG;

	ee = READ_ONCE(array->ptrs[index]);
	if (!ee)
		return -ENOENT;

	event = ee->event;
	if (unlikely(event->attr.type != PERF_TYPE_SOFTWARE ||
		     event->attr.config != PERF_COUNT_SW_BPF_OUTPUT))
		return -EINVAL;

	if (unlikely(event->oncpu != cpu))
		return -EOPNOTSUPP;

	return perf_event_output(event, sd, regs);
}

/*
 * Support executing tracepoints in normal, irq, and nmi context that each call
 * bpf_perf_event_output
 */
struct bpf_trace_sample_data {
	struct perf_sample_data sds[3];
};

static DEFINE_PER_CPU(struct bpf_trace_sample_data, bpf_trace_sds);
static DEFINE_PER_CPU(int, bpf_trace_nest_level);
BPF_CALL_5(bpf_perf_event_output, struct pt_regs *, regs, struct bpf_map *, map,
	   u64, flags, void *, data, u64, size)
{
	struct bpf_trace_sample_data *sds = this_cpu_ptr(&bpf_trace_sds);
	int nest_level = this_cpu_inc_return(bpf_trace_nest_level);
	struct perf_raw_record raw = {
		.frag = {
			.size = size,
			.data = data,
		},
	};
	struct perf_sample_data *sd;
	int err;

	if (WARN_ON_ONCE(nest_level > ARRAY_SIZE(sds->sds))) {
		err = -EBUSY;
		goto out;
	}

	sd = &sds->sds[nest_level - 1];

	if (unlikely(flags & ~(BPF_F_INDEX_MASK))) {
		err = -EINVAL;
		goto out;
	}

	perf_sample_data_init(sd, 0, 0);
	sd->raw = &raw;

	err = __bpf_perf_event_output(regs, map, flags, sd);

out:
	this_cpu_dec(bpf_trace_nest_level);
	return err;
}

static const struct bpf_func_proto bpf_perf_event_output_proto = {
	.func		= bpf_perf_event_output,
	.gpl_only	= true,
	.ret_type	= RET_INTEGER,
	.arg1_type	= ARG_PTR_TO_CTX,
	.arg2_type	= ARG_CONST_MAP_PTR,
	.arg3_type	= ARG_ANYTHING,
	.arg4_type	= ARG_PTR_TO_MEM | MEM_RDONLY,
	.arg5_type	= ARG_CONST_SIZE_OR_ZERO,
};

static DEFINE_PER_CPU(int, bpf_event_output_nest_level);
struct bpf_nested_pt_regs {
	struct pt_regs regs[3];
};
static DEFINE_PER_CPU(struct bpf_nested_pt_regs, bpf_pt_regs);
static DEFINE_PER_CPU(struct bpf_trace_sample_data, bpf_misc_sds);

u64 bpf_event_output(struct bpf_map *map, u64 flags, void *meta, u64 meta_size,
		     void *ctx, u64 ctx_size, bpf_ctx_copy_t ctx_copy)
{
	int nest_level = this_cpu_inc_return(bpf_event_output_nest_level);
	struct perf_raw_frag frag = {
		.copy		= ctx_copy,
		.size		= ctx_size,
		.data		= ctx,
	};
	struct perf_raw_record raw = {
		.frag = {
			{
				.next	= ctx_size ? &frag : NULL,
			},
			.size	= meta_size,
			.data	= meta,
		},
	};
	struct perf_sample_data *sd;
	struct pt_regs *regs;
	u64 ret;

	if (WARN_ON_ONCE(nest_level > ARRAY_SIZE(bpf_misc_sds.sds))) {
		ret = -EBUSY;
		goto out;
	}
	sd = this_cpu_ptr(&bpf_misc_sds.sds[nest_level - 1]);
	regs = this_cpu_ptr(&bpf_pt_regs.regs[nest_level - 1]);

	perf_fetch_caller_regs(regs);
	perf_sample_data_init(sd, 0, 0);
	sd->raw = &raw;

	ret = __bpf_perf_event_output(regs, map, flags, sd);
out:
	this_cpu_dec(bpf_event_output_nest_level);
	return ret;
}

BPF_CALL_0(bpf_get_current_task)
{
	return (long) current;
}

const struct bpf_func_proto bpf_get_current_task_proto = {
	.func		= bpf_get_current_task,
	.gpl_only	= true,
	.ret_type	= RET_INTEGER,
};

BPF_CALL_0(bpf_get_current_task_btf)
{
	return (unsigned long) current;
}

const struct bpf_func_proto bpf_get_current_task_btf_proto = {
	.func		= bpf_get_current_task_btf,
	.gpl_only	= true,
	.ret_type	= RET_PTR_TO_BTF_ID,
	.ret_btf_id	= &btf_tracing_ids[BTF_TRACING_TYPE_TASK],
};

BPF_CALL_1(bpf_task_pt_regs, struct task_struct *, task)
{
	return (unsigned long) task_pt_regs(task);
}

BTF_ID_LIST(bpf_task_pt_regs_ids)
BTF_ID(struct, pt_regs)

const struct bpf_func_proto bpf_task_pt_regs_proto = {
	.func		= bpf_task_pt_regs,
	.gpl_only	= true,
	.arg1_type	= ARG_PTR_TO_BTF_ID,
	.arg1_btf_id	= &btf_tracing_ids[BTF_TRACING_TYPE_TASK],
	.ret_type	= RET_PTR_TO_BTF_ID,
	.ret_btf_id	= &bpf_task_pt_regs_ids[0],
};

BPF_CALL_2(bpf_current_task_under_cgroup, struct bpf_map *, map, u32, idx)
{
	struct bpf_array *array = container_of(map, struct bpf_array, map);
	struct cgroup *cgrp;

	if (unlikely(idx >= array->map.max_entries))
		return -E2BIG;

	cgrp = READ_ONCE(array->ptrs[idx]);
	if (unlikely(!cgrp))
		return -EAGAIN;

	return task_under_cgroup_hierarchy(current, cgrp);
}

static const struct bpf_func_proto bpf_current_task_under_cgroup_proto = {
	.func           = bpf_current_task_under_cgroup,
	.gpl_only       = false,
	.ret_type       = RET_INTEGER,
	.arg1_type      = ARG_CONST_MAP_PTR,
	.arg2_type      = ARG_ANYTHING,
};

struct send_signal_irq_work {
	struct irq_work irq_work;
	struct task_struct *task;
	u32 sig;
	enum pid_type type;
};

static DEFINE_PER_CPU(struct send_signal_irq_work, send_signal_work);

static void do_bpf_send_signal(struct irq_work *entry)
{
	struct send_signal_irq_work *work;

	work = container_of(entry, struct send_signal_irq_work, irq_work);
	group_send_sig_info(work->sig, SEND_SIG_PRIV, work->task, work->type);
}

static int bpf_send_signal_common(u32 sig, enum pid_type type)
{
	struct send_signal_irq_work *work = NULL;

	/* Similar to bpf_probe_write_user, task needs to be
	 * in a sound condition and kernel memory access be
	 * permitted in order to send signal to the current
	 * task.
	 */
	if (unlikely(current->flags & (PF_KTHREAD | PF_EXITING)))
		return -EPERM;
	if (unlikely(!nmi_uaccess_okay()))
		return -EPERM;

	if (irqs_disabled()) {
		/* Do an early check on signal validity. Otherwise,
		 * the error is lost in deferred irq_work.
		 */
		if (unlikely(!valid_signal(sig)))
			return -EINVAL;

		work = this_cpu_ptr(&send_signal_work);
		if (irq_work_is_busy(&work->irq_work))
			return -EBUSY;

		/* Add the current task, which is the target of sending signal,
		 * to the irq_work. The current task may change when queued
		 * irq works get executed.
		 */
		work->task = current;
		work->sig = sig;
		work->type = type;
		irq_work_queue(&work->irq_work);
		return 0;
	}

	return group_send_sig_info(sig, SEND_SIG_PRIV, current, type);
}

BPF_CALL_1(bpf_send_signal, u32, sig)
{
	return bpf_send_signal_common(sig, PIDTYPE_TGID);
}

static const struct bpf_func_proto bpf_send_signal_proto = {
	.func		= bpf_send_signal,
	.gpl_only	= false,
	.ret_type	= RET_INTEGER,
	.arg1_type	= ARG_ANYTHING,
};

BPF_CALL_1(bpf_send_signal_thread, u32, sig)
{
	return bpf_send_signal_common(sig, PIDTYPE_PID);
}

static const struct bpf_func_proto bpf_send_signal_thread_proto = {
	.func		= bpf_send_signal_thread,
	.gpl_only	= false,
	.ret_type	= RET_INTEGER,
	.arg1_type	= ARG_ANYTHING,
};

BPF_CALL_3(bpf_d_path, struct path *, path, char *, buf, u32, sz)
{
	long len;
	char *p;

	if (!sz)
		return 0;

	p = d_path(path, buf, sz);
	if (IS_ERR(p)) {
		len = PTR_ERR(p);
	} else {
		len = buf + sz - p;
		memmove(buf, p, len);
	}

	return len;
}

BTF_SET_START(btf_allowlist_d_path)
#ifdef CONFIG_SECURITY
BTF_ID(func, security_file_permission)
BTF_ID(func, security_inode_getattr)
BTF_ID(func, security_file_open)
#endif
#ifdef CONFIG_SECURITY_PATH
BTF_ID(func, security_path_truncate)
#endif
BTF_ID(func, vfs_truncate)
BTF_ID(func, vfs_fallocate)
BTF_ID(func, dentry_open)
BTF_ID(func, vfs_getattr)
BTF_ID(func, filp_close)
BTF_SET_END(btf_allowlist_d_path)

static bool bpf_d_path_allowed(const struct bpf_prog *prog)
{
	if (prog->type == BPF_PROG_TYPE_TRACING &&
	    prog->expected_attach_type == BPF_TRACE_ITER)
		return true;

	if (prog->type == BPF_PROG_TYPE_LSM)
		return bpf_lsm_is_sleepable_hook(prog->aux->attach_btf_id);

	return btf_id_set_contains(&btf_allowlist_d_path,
				   prog->aux->attach_btf_id);
}

BTF_ID_LIST_SINGLE(bpf_d_path_btf_ids, struct, path)

static const struct bpf_func_proto bpf_d_path_proto = {
	.func		= bpf_d_path,
	.gpl_only	= false,
	.ret_type	= RET_INTEGER,
	.arg1_type	= ARG_PTR_TO_BTF_ID,
	.arg1_btf_id	= &bpf_d_path_btf_ids[0],
	.arg2_type	= ARG_PTR_TO_MEM,
	.arg3_type	= ARG_CONST_SIZE_OR_ZERO,
	.allowed	= bpf_d_path_allowed,
};

#define BTF_F_ALL	(BTF_F_COMPACT  | BTF_F_NONAME | \
			 BTF_F_PTR_RAW | BTF_F_ZERO)

static int bpf_btf_printf_prepare(struct btf_ptr *ptr, u32 btf_ptr_size,
				  u64 flags, const struct btf **btf,
				  s32 *btf_id)
{
	const struct btf_type *t;

	if (unlikely(flags & ~(BTF_F_ALL)))
		return -EINVAL;

	if (btf_ptr_size != sizeof(struct btf_ptr))
		return -EINVAL;

	*btf = bpf_get_btf_vmlinux();

	if (IS_ERR_OR_NULL(*btf))
		return IS_ERR(*btf) ? PTR_ERR(*btf) : -EINVAL;

	if (ptr->type_id > 0)
		*btf_id = ptr->type_id;
	else
		return -EINVAL;

	if (*btf_id > 0)
		t = btf_type_by_id(*btf, *btf_id);
	if (*btf_id <= 0 || !t)
		return -ENOENT;

	return 0;
}

BPF_CALL_5(bpf_snprintf_btf, char *, str, u32, str_size, struct btf_ptr *, ptr,
	   u32, btf_ptr_size, u64, flags)
{
	const struct btf *btf;
	s32 btf_id;
	int ret;

	ret = bpf_btf_printf_prepare(ptr, btf_ptr_size, flags, &btf, &btf_id);
	if (ret)
		return ret;

	return btf_type_snprintf_show(btf, btf_id, ptr->ptr, str, str_size,
				      flags);
}

const struct bpf_func_proto bpf_snprintf_btf_proto = {
	.func		= bpf_snprintf_btf,
	.gpl_only	= false,
	.ret_type	= RET_INTEGER,
	.arg1_type	= ARG_PTR_TO_MEM,
	.arg2_type	= ARG_CONST_SIZE,
	.arg3_type	= ARG_PTR_TO_MEM | MEM_RDONLY,
	.arg4_type	= ARG_CONST_SIZE,
	.arg5_type	= ARG_ANYTHING,
};

BPF_CALL_1(bpf_get_func_ip_tracing, void *, ctx)
{
	/* This helper call is inlined by verifier. */
	return ((u64 *)ctx)[-2];
}

static const struct bpf_func_proto bpf_get_func_ip_proto_tracing = {
	.func		= bpf_get_func_ip_tracing,
	.gpl_only	= true,
	.ret_type	= RET_INTEGER,
	.arg1_type	= ARG_PTR_TO_CTX,
};

BPF_CALL_1(bpf_get_func_ip_kprobe, struct pt_regs *, regs)
{
	struct kprobe *kp = kprobe_running();

	return kp ? (uintptr_t)kp->addr : 0;
}

static const struct bpf_func_proto bpf_get_func_ip_proto_kprobe = {
	.func		= bpf_get_func_ip_kprobe,
	.gpl_only	= true,
	.ret_type	= RET_INTEGER,
	.arg1_type	= ARG_PTR_TO_CTX,
};

BPF_CALL_1(bpf_get_func_ip_kprobe_multi, struct pt_regs *, regs)
{
	return bpf_kprobe_multi_entry_ip(current->bpf_ctx);
}

static const struct bpf_func_proto bpf_get_func_ip_proto_kprobe_multi = {
	.func		= bpf_get_func_ip_kprobe_multi,
	.gpl_only	= false,
	.ret_type	= RET_INTEGER,
	.arg1_type	= ARG_PTR_TO_CTX,
};

BPF_CALL_1(bpf_get_attach_cookie_kprobe_multi, struct pt_regs *, regs)
{
	return bpf_kprobe_multi_cookie(current->bpf_ctx);
}

static const struct bpf_func_proto bpf_get_attach_cookie_proto_kmulti = {
	.func		= bpf_get_attach_cookie_kprobe_multi,
	.gpl_only	= false,
	.ret_type	= RET_INTEGER,
	.arg1_type	= ARG_PTR_TO_CTX,
};

BPF_CALL_1(bpf_get_attach_cookie_trace, void *, ctx)
{
	struct bpf_trace_run_ctx *run_ctx;

	run_ctx = container_of(current->bpf_ctx, struct bpf_trace_run_ctx, run_ctx);
	return run_ctx->bpf_cookie;
}

static const struct bpf_func_proto bpf_get_attach_cookie_proto_trace = {
	.func		= bpf_get_attach_cookie_trace,
	.gpl_only	= false,
	.ret_type	= RET_INTEGER,
	.arg1_type	= ARG_PTR_TO_CTX,
};

BPF_CALL_1(bpf_get_attach_cookie_pe, struct bpf_perf_event_data_kern *, ctx)
{
	return ctx->event->bpf_cookie;
}

static const struct bpf_func_proto bpf_get_attach_cookie_proto_pe = {
	.func		= bpf_get_attach_cookie_pe,
	.gpl_only	= false,
	.ret_type	= RET_INTEGER,
	.arg1_type	= ARG_PTR_TO_CTX,
};

BPF_CALL_1(bpf_get_attach_cookie_tracing, void *, ctx)
{
	struct bpf_trace_run_ctx *run_ctx;

	run_ctx = container_of(current->bpf_ctx, struct bpf_trace_run_ctx, run_ctx);
	return run_ctx->bpf_cookie;
}

static const struct bpf_func_proto bpf_get_attach_cookie_proto_tracing = {
	.func		= bpf_get_attach_cookie_tracing,
	.gpl_only	= false,
	.ret_type	= RET_INTEGER,
	.arg1_type	= ARG_PTR_TO_CTX,
};

BPF_CALL_3(bpf_get_branch_snapshot, void *, buf, u32, size, u64, flags)
{
#ifndef CONFIG_X86
	return -ENOENT;
#else
	static const u32 br_entry_size = sizeof(struct perf_branch_entry);
	u32 entry_cnt = size / br_entry_size;

	entry_cnt = static_call(perf_snapshot_branch_stack)(buf, entry_cnt);

	if (unlikely(flags))
		return -EINVAL;

	if (!entry_cnt)
		return -ENOENT;

	return entry_cnt * br_entry_size;
#endif
}

static const struct bpf_func_proto bpf_get_branch_snapshot_proto = {
	.func		= bpf_get_branch_snapshot,
	.gpl_only	= true,
	.ret_type	= RET_INTEGER,
	.arg1_type	= ARG_PTR_TO_UNINIT_MEM,
	.arg2_type	= ARG_CONST_SIZE_OR_ZERO,
};

BPF_CALL_3(get_func_arg, void *, ctx, u32, n, u64 *, value)
{
	/* This helper call is inlined by verifier. */
	u64 nr_args = ((u64 *)ctx)[-1];

	if ((u64) n >= nr_args)
		return -EINVAL;
	*value = ((u64 *)ctx)[n];
	return 0;
}

static const struct bpf_func_proto bpf_get_func_arg_proto = {
	.func		= get_func_arg,
	.ret_type	= RET_INTEGER,
	.arg1_type	= ARG_PTR_TO_CTX,
	.arg2_type	= ARG_ANYTHING,
	.arg3_type	= ARG_PTR_TO_LONG,
};

BPF_CALL_2(get_func_ret, void *, ctx, u64 *, value)
{
	/* This helper call is inlined by verifier. */
	u64 nr_args = ((u64 *)ctx)[-1];

	*value = ((u64 *)ctx)[nr_args];
	return 0;
}

static const struct bpf_func_proto bpf_get_func_ret_proto = {
	.func		= get_func_ret,
	.ret_type	= RET_INTEGER,
	.arg1_type	= ARG_PTR_TO_CTX,
	.arg2_type	= ARG_PTR_TO_LONG,
};

BPF_CALL_1(get_func_arg_cnt, void *, ctx)
{
	/* This helper call is inlined by verifier. */
	return ((u64 *)ctx)[-1];
}

static const struct bpf_func_proto bpf_get_func_arg_cnt_proto = {
	.func		= get_func_arg_cnt,
	.ret_type	= RET_INTEGER,
	.arg1_type	= ARG_PTR_TO_CTX,
};

static const struct bpf_func_proto *
bpf_tracing_func_proto(enum bpf_func_id func_id, const struct bpf_prog *prog)
{
	switch (func_id) {
	case BPF_FUNC_map_lookup_elem:
		return &bpf_map_lookup_elem_proto;
	case BPF_FUNC_map_update_elem:
		return &bpf_map_update_elem_proto;
	case BPF_FUNC_map_delete_elem:
		return &bpf_map_delete_elem_proto;
	case BPF_FUNC_map_push_elem:
		return &bpf_map_push_elem_proto;
	case BPF_FUNC_map_pop_elem:
		return &bpf_map_pop_elem_proto;
	case BPF_FUNC_map_peek_elem:
		return &bpf_map_peek_elem_proto;
	case BPF_FUNC_map_lookup_percpu_elem:
		return &bpf_map_lookup_percpu_elem_proto;
	case BPF_FUNC_ktime_get_ns:
		return &bpf_ktime_get_ns_proto;
	case BPF_FUNC_ktime_get_boot_ns:
		return &bpf_ktime_get_boot_ns_proto;
	case BPF_FUNC_tail_call:
		return &bpf_tail_call_proto;
	case BPF_FUNC_get_current_pid_tgid:
		return &bpf_get_current_pid_tgid_proto;
	case BPF_FUNC_get_current_task:
		return &bpf_get_current_task_proto;
	case BPF_FUNC_get_current_task_btf:
		return &bpf_get_current_task_btf_proto;
	case BPF_FUNC_task_pt_regs:
		return &bpf_task_pt_regs_proto;
	case BPF_FUNC_get_current_uid_gid:
		return &bpf_get_current_uid_gid_proto;
	case BPF_FUNC_get_current_comm:
		return &bpf_get_current_comm_proto;
	case BPF_FUNC_trace_printk:
		return bpf_get_trace_printk_proto();
	case BPF_FUNC_get_smp_processor_id:
		return &bpf_get_smp_processor_id_proto;
	case BPF_FUNC_get_numa_node_id:
		return &bpf_get_numa_node_id_proto;
	case BPF_FUNC_perf_event_read:
		return &bpf_perf_event_read_proto;
	case BPF_FUNC_current_task_under_cgroup:
		return &bpf_current_task_under_cgroup_proto;
	case BPF_FUNC_get_prandom_u32:
		return &bpf_get_prandom_u32_proto;
	case BPF_FUNC_probe_write_user:
		return security_locked_down(LOCKDOWN_BPF_WRITE_USER) < 0 ?
		       NULL : bpf_get_probe_write_proto();
	case BPF_FUNC_probe_read_user:
		return &bpf_probe_read_user_proto;
	case BPF_FUNC_probe_read_kernel:
		return security_locked_down(LOCKDOWN_BPF_READ_KERNEL) < 0 ?
		       NULL : &bpf_probe_read_kernel_proto;
	case BPF_FUNC_probe_read_user_str:
		return &bpf_probe_read_user_str_proto;
	case BPF_FUNC_probe_read_kernel_str:
		return security_locked_down(LOCKDOWN_BPF_READ_KERNEL) < 0 ?
		       NULL : &bpf_probe_read_kernel_str_proto;
#ifdef CONFIG_ARCH_HAS_NON_OVERLAPPING_ADDRESS_SPACE
	case BPF_FUNC_probe_read:
		return security_locked_down(LOCKDOWN_BPF_READ_KERNEL) < 0 ?
		       NULL : &bpf_probe_read_compat_proto;
	case BPF_FUNC_probe_read_str:
		return security_locked_down(LOCKDOWN_BPF_READ_KERNEL) < 0 ?
		       NULL : &bpf_probe_read_compat_str_proto;
#endif
#ifdef CONFIG_CGROUPS
	case BPF_FUNC_get_current_cgroup_id:
		return &bpf_get_current_cgroup_id_proto;
	case BPF_FUNC_get_current_ancestor_cgroup_id:
		return &bpf_get_current_ancestor_cgroup_id_proto;
#endif
	case BPF_FUNC_send_signal:
		return &bpf_send_signal_proto;
	case BPF_FUNC_send_signal_thread:
		return &bpf_send_signal_thread_proto;
	case BPF_FUNC_perf_event_read_value:
		return &bpf_perf_event_read_value_proto;
	case BPF_FUNC_get_ns_current_pid_tgid:
		return &bpf_get_ns_current_pid_tgid_proto;
	case BPF_FUNC_ringbuf_output:
		return &bpf_ringbuf_output_proto;
	case BPF_FUNC_ringbuf_reserve:
		return &bpf_ringbuf_reserve_proto;
	case BPF_FUNC_ringbuf_submit:
		return &bpf_ringbuf_submit_proto;
	case BPF_FUNC_ringbuf_discard:
		return &bpf_ringbuf_discard_proto;
	case BPF_FUNC_ringbuf_query:
		return &bpf_ringbuf_query_proto;
	case BPF_FUNC_jiffies64:
		return &bpf_jiffies64_proto;
	case BPF_FUNC_get_task_stack:
		return &bpf_get_task_stack_proto;
	case BPF_FUNC_copy_from_user:
		return prog->aux->sleepable ? &bpf_copy_from_user_proto : NULL;
	case BPF_FUNC_copy_from_user_task:
		return prog->aux->sleepable ? &bpf_copy_from_user_task_proto : NULL;
	case BPF_FUNC_snprintf_btf:
		return &bpf_snprintf_btf_proto;
	case BPF_FUNC_per_cpu_ptr:
		return &bpf_per_cpu_ptr_proto;
	case BPF_FUNC_this_cpu_ptr:
		return &bpf_this_cpu_ptr_proto;
	case BPF_FUNC_task_storage_get:
		return &bpf_task_storage_get_proto;
	case BPF_FUNC_task_storage_delete:
		return &bpf_task_storage_delete_proto;
	case BPF_FUNC_for_each_map_elem:
		return &bpf_for_each_map_elem_proto;
	case BPF_FUNC_snprintf:
		return &bpf_snprintf_proto;
	case BPF_FUNC_get_func_ip:
		return &bpf_get_func_ip_proto_tracing;
	case BPF_FUNC_get_branch_snapshot:
		return &bpf_get_branch_snapshot_proto;
	case BPF_FUNC_find_vma:
		return &bpf_find_vma_proto;
	case BPF_FUNC_trace_vprintk:
		return bpf_get_trace_vprintk_proto();
	default:
		return bpf_base_func_proto(func_id);
	}
}

static const struct bpf_func_proto *
kprobe_prog_func_proto(enum bpf_func_id func_id, const struct bpf_prog *prog)
{
	switch (func_id) {
	case BPF_FUNC_perf_event_output:
		return &bpf_perf_event_output_proto;
	case BPF_FUNC_get_stackid:
		return &bpf_get_stackid_proto;
	case BPF_FUNC_get_stack:
		return &bpf_get_stack_proto;
#ifdef CONFIG_BPF_KPROBE_OVERRIDE
	case BPF_FUNC_override_return:
		return &bpf_override_return_proto;
#endif
	case BPF_FUNC_get_func_ip:
		return prog->expected_attach_type == BPF_TRACE_KPROBE_MULTI ?
			&bpf_get_func_ip_proto_kprobe_multi :
			&bpf_get_func_ip_proto_kprobe;
	case BPF_FUNC_get_attach_cookie:
		return prog->expected_attach_type == BPF_TRACE_KPROBE_MULTI ?
			&bpf_get_attach_cookie_proto_kmulti :
			&bpf_get_attach_cookie_proto_trace;
	default:
		return bpf_tracing_func_proto(func_id, prog);
	}
}

/* bpf+kprobe programs can access fields of 'struct pt_regs' */
static bool kprobe_prog_is_valid_access(int off, int size, enum bpf_access_type type,
					const struct bpf_prog *prog,
					struct bpf_insn_access_aux *info)
{
	if (off < 0 || off >= sizeof(struct pt_regs))
		return false;
	if (type != BPF_READ)
		return false;
	if (off % size != 0)
		return false;
	/*
	 * Assertion for 32 bit to make sure last 8 byte access
	 * (BPF_DW) to the last 4 byte member is disallowed.
	 */
	if (off + size > sizeof(struct pt_regs))
		return false;

	return true;
}

const struct bpf_verifier_ops kprobe_verifier_ops = {
	.get_func_proto  = kprobe_prog_func_proto,
	.is_valid_access = kprobe_prog_is_valid_access,
};

const struct bpf_prog_ops kprobe_prog_ops = {
};

BPF_CALL_5(bpf_perf_event_output_tp, void *, tp_buff, struct bpf_map *, map,
	   u64, flags, void *, data, u64, size)
{
	struct pt_regs *regs = *(struct pt_regs **)tp_buff;

	/*
	 * r1 points to perf tracepoint buffer where first 8 bytes are hidden
	 * from bpf program and contain a pointer to 'struct pt_regs'. Fetch it
	 * from there and call the same bpf_perf_event_output() helper inline.
	 */
	return ____bpf_perf_event_output(regs, map, flags, data, size);
}

static const struct bpf_func_proto bpf_perf_event_output_proto_tp = {
	.func		= bpf_perf_event_output_tp,
	.gpl_only	= true,
	.ret_type	= RET_INTEGER,
	.arg1_type	= ARG_PTR_TO_CTX,
	.arg2_type	= ARG_CONST_MAP_PTR,
	.arg3_type	= ARG_ANYTHING,
	.arg4_type	= ARG_PTR_TO_MEM | MEM_RDONLY,
	.arg5_type	= ARG_CONST_SIZE_OR_ZERO,
};

BPF_CALL_3(bpf_get_stackid_tp, void *, tp_buff, struct bpf_map *, map,
	   u64, flags)
{
	struct pt_regs *regs = *(struct pt_regs **)tp_buff;

	/*
	 * Same comment as in bpf_perf_event_output_tp(), only that this time
	 * the other helper's function body cannot be inlined due to being
	 * external, thus we need to call raw helper function.
	 */
	return bpf_get_stackid((unsigned long) regs, (unsigned long) map,
			       flags, 0, 0);
}

static const struct bpf_func_proto bpf_get_stackid_proto_tp = {
	.func		= bpf_get_stackid_tp,
	.gpl_only	= true,
	.ret_type	= RET_INTEGER,
	.arg1_type	= ARG_PTR_TO_CTX,
	.arg2_type	= ARG_CONST_MAP_PTR,
	.arg3_type	= ARG_ANYTHING,
};

BPF_CALL_4(bpf_get_stack_tp, void *, tp_buff, void *, buf, u32, size,
	   u64, flags)
{
	struct pt_regs *regs = *(struct pt_regs **)tp_buff;

	return bpf_get_stack((unsigned long) regs, (unsigned long) buf,
			     (unsigned long) size, flags, 0);
}

static const struct bpf_func_proto bpf_get_stack_proto_tp = {
	.func		= bpf_get_stack_tp,
	.gpl_only	= true,
	.ret_type	= RET_INTEGER,
	.arg1_type	= ARG_PTR_TO_CTX,
	.arg2_type	= ARG_PTR_TO_UNINIT_MEM,
	.arg3_type	= ARG_CONST_SIZE_OR_ZERO,
	.arg4_type	= ARG_ANYTHING,
};

static const struct bpf_func_proto *
tp_prog_func_proto(enum bpf_func_id func_id, const struct bpf_prog *prog)
{
	switch (func_id) {
	case BPF_FUNC_perf_event_output:
		return &bpf_perf_event_output_proto_tp;
	case BPF_FUNC_get_stackid:
		return &bpf_get_stackid_proto_tp;
	case BPF_FUNC_get_stack:
		return &bpf_get_stack_proto_tp;
	case BPF_FUNC_get_attach_cookie:
		return &bpf_get_attach_cookie_proto_trace;
	default:
		return bpf_tracing_func_proto(func_id, prog);
	}
}

static bool tp_prog_is_valid_access(int off, int size, enum bpf_access_type type,
				    const struct bpf_prog *prog,
				    struct bpf_insn_access_aux *info)
{
	if (off < sizeof(void *) || off >= PERF_MAX_TRACE_SIZE)
		return false;
	if (type != BPF_READ)
		return false;
	if (off % size != 0)
		return false;

	BUILD_BUG_ON(PERF_MAX_TRACE_SIZE % sizeof(__u64));
	return true;
}

const struct bpf_verifier_ops tracepoint_verifier_ops = {
	.get_func_proto  = tp_prog_func_proto,
	.is_valid_access = tp_prog_is_valid_access,
};

const struct bpf_prog_ops tracepoint_prog_ops = {
};

BPF_CALL_3(bpf_perf_prog_read_value, struct bpf_perf_event_data_kern *, ctx,
	   struct bpf_perf_event_value *, buf, u32, size)
{
	int err = -EINVAL;

	if (unlikely(size != sizeof(struct bpf_perf_event_value)))
		goto clear;
	err = perf_event_read_local(ctx->event, &buf->counter, &buf->enabled,
				    &buf->running);
	if (unlikely(err))
		goto clear;
	return 0;
clear:
	memset(buf, 0, size);
	return err;
}

static const struct bpf_func_proto bpf_perf_prog_read_value_proto = {
         .func           = bpf_perf_prog_read_value,
         .gpl_only       = true,
         .ret_type       = RET_INTEGER,
         .arg1_type      = ARG_PTR_TO_CTX,
         .arg2_type      = ARG_PTR_TO_UNINIT_MEM,
         .arg3_type      = ARG_CONST_SIZE,
};

BPF_CALL_4(bpf_read_branch_records, struct bpf_perf_event_data_kern *, ctx,
	   void *, buf, u32, size, u64, flags)
{
	static const u32 br_entry_size = sizeof(struct perf_branch_entry);
	struct perf_branch_stack *br_stack = ctx->data->br_stack;
	u32 to_copy;

	if (unlikely(flags & ~BPF_F_GET_BRANCH_RECORDS_SIZE))
		return -EINVAL;

	if (unlikely(!br_stack))
		return -ENOENT;

	if (flags & BPF_F_GET_BRANCH_RECORDS_SIZE)
		return br_stack->nr * br_entry_size;

	if (!buf || (size % br_entry_size != 0))
		return -EINVAL;

	to_copy = min_t(u32, br_stack->nr * br_entry_size, size);
	memcpy(buf, br_stack->entries, to_copy);

	return to_copy;
}

static const struct bpf_func_proto bpf_read_branch_records_proto = {
	.func           = bpf_read_branch_records,
	.gpl_only       = true,
	.ret_type       = RET_INTEGER,
	.arg1_type      = ARG_PTR_TO_CTX,
	.arg2_type      = ARG_PTR_TO_MEM_OR_NULL,
	.arg3_type      = ARG_CONST_SIZE_OR_ZERO,
	.arg4_type      = ARG_ANYTHING,
};

static const struct bpf_func_proto *
pe_prog_func_proto(enum bpf_func_id func_id, const struct bpf_prog *prog)
{
	switch (func_id) {
	case BPF_FUNC_perf_event_output:
		return &bpf_perf_event_output_proto_tp;
	case BPF_FUNC_get_stackid:
		return &bpf_get_stackid_proto_pe;
	case BPF_FUNC_get_stack:
		return &bpf_get_stack_proto_pe;
	case BPF_FUNC_perf_prog_read_value:
		return &bpf_perf_prog_read_value_proto;
	case BPF_FUNC_read_branch_records:
		return &bpf_read_branch_records_proto;
	case BPF_FUNC_get_attach_cookie:
		return &bpf_get_attach_cookie_proto_pe;
	default:
		return bpf_tracing_func_proto(func_id, prog);
	}
}

/*
 * bpf_raw_tp_regs are separate from bpf_pt_regs used from skb/xdp
 * to avoid potential recursive reuse issue when/if tracepoints are added
 * inside bpf_*_event_output, bpf_get_stackid and/or bpf_get_stack.
 *
 * Since raw tracepoints run despite bpf_prog_active, support concurrent usage
 * in normal, irq, and nmi context.
 */
struct bpf_raw_tp_regs {
	struct pt_regs regs[3];
};
static DEFINE_PER_CPU(struct bpf_raw_tp_regs, bpf_raw_tp_regs);
static DEFINE_PER_CPU(int, bpf_raw_tp_nest_level);
static struct pt_regs *get_bpf_raw_tp_regs(void)
{
	struct bpf_raw_tp_regs *tp_regs = this_cpu_ptr(&bpf_raw_tp_regs);
	int nest_level = this_cpu_inc_return(bpf_raw_tp_nest_level);

	if (WARN_ON_ONCE(nest_level > ARRAY_SIZE(tp_regs->regs))) {
		this_cpu_dec(bpf_raw_tp_nest_level);
		return ERR_PTR(-EBUSY);
	}

	return &tp_regs->regs[nest_level - 1];
}

static void put_bpf_raw_tp_regs(void)
{
	this_cpu_dec(bpf_raw_tp_nest_level);
}

BPF_CALL_5(bpf_perf_event_output_raw_tp, struct bpf_raw_tracepoint_args *, args,
	   struct bpf_map *, map, u64, flags, void *, data, u64, size)
{
	struct pt_regs *regs = get_bpf_raw_tp_regs();
	int ret;

	if (IS_ERR(regs))
		return PTR_ERR(regs);

	perf_fetch_caller_regs(regs);
	ret = ____bpf_perf_event_output(regs, map, flags, data, size);

	put_bpf_raw_tp_regs();
	return ret;
}

static const struct bpf_func_proto bpf_perf_event_output_proto_raw_tp = {
	.func		= bpf_perf_event_output_raw_tp,
	.gpl_only	= true,
	.ret_type	= RET_INTEGER,
	.arg1_type	= ARG_PTR_TO_CTX,
	.arg2_type	= ARG_CONST_MAP_PTR,
	.arg3_type	= ARG_ANYTHING,
	.arg4_type	= ARG_PTR_TO_MEM | MEM_RDONLY,
	.arg5_type	= ARG_CONST_SIZE_OR_ZERO,
};

extern const struct bpf_func_proto bpf_skb_output_proto;
extern const struct bpf_func_proto bpf_xdp_output_proto;
extern const struct bpf_func_proto bpf_xdp_get_buff_len_trace_proto;

BPF_CALL_3(bpf_get_stackid_raw_tp, struct bpf_raw_tracepoint_args *, args,
	   struct bpf_map *, map, u64, flags)
{
	struct pt_regs *regs = get_bpf_raw_tp_regs();
	int ret;

	if (IS_ERR(regs))
		return PTR_ERR(regs);

	perf_fetch_caller_regs(regs);
	/* similar to bpf_perf_event_output_tp, but pt_regs fetched differently */
	ret = bpf_get_stackid((unsigned long) regs, (unsigned long) map,
			      flags, 0, 0);
	put_bpf_raw_tp_regs();
	return ret;
}

static const struct bpf_func_proto bpf_get_stackid_proto_raw_tp = {
	.func		= bpf_get_stackid_raw_tp,
	.gpl_only	= true,
	.ret_type	= RET_INTEGER,
	.arg1_type	= ARG_PTR_TO_CTX,
	.arg2_type	= ARG_CONST_MAP_PTR,
	.arg3_type	= ARG_ANYTHING,
};

BPF_CALL_4(bpf_get_stack_raw_tp, struct bpf_raw_tracepoint_args *, args,
	   void *, buf, u32, size, u64, flags)
{
	struct pt_regs *regs = get_bpf_raw_tp_regs();
	int ret;

	if (IS_ERR(regs))
		return PTR_ERR(regs);

	perf_fetch_caller_regs(regs);
	ret = bpf_get_stack((unsigned long) regs, (unsigned long) buf,
			    (unsigned long) size, flags, 0);
	put_bpf_raw_tp_regs();
	return ret;
}

static const struct bpf_func_proto bpf_get_stack_proto_raw_tp = {
	.func		= bpf_get_stack_raw_tp,
	.gpl_only	= true,
	.ret_type	= RET_INTEGER,
	.arg1_type	= ARG_PTR_TO_CTX,
	.arg2_type	= ARG_PTR_TO_MEM | MEM_RDONLY,
	.arg3_type	= ARG_CONST_SIZE_OR_ZERO,
	.arg4_type	= ARG_ANYTHING,
};

static const struct bpf_func_proto *
raw_tp_prog_func_proto(enum bpf_func_id func_id, const struct bpf_prog *prog)
{
	switch (func_id) {
	case BPF_FUNC_perf_event_output:
		return &bpf_perf_event_output_proto_raw_tp;
	case BPF_FUNC_get_stackid:
		return &bpf_get_stackid_proto_raw_tp;
	case BPF_FUNC_get_stack:
		return &bpf_get_stack_proto_raw_tp;
	default:
		return bpf_tracing_func_proto(func_id, prog);
	}
}

const struct bpf_func_proto *
tracing_prog_func_proto(enum bpf_func_id func_id, const struct bpf_prog *prog)
{
	const struct bpf_func_proto *fn;

	switch (func_id) {
#ifdef CONFIG_NET
	case BPF_FUNC_skb_output:
		return &bpf_skb_output_proto;
	case BPF_FUNC_xdp_output:
		return &bpf_xdp_output_proto;
	case BPF_FUNC_skc_to_tcp6_sock:
		return &bpf_skc_to_tcp6_sock_proto;
	case BPF_FUNC_skc_to_tcp_sock:
		return &bpf_skc_to_tcp_sock_proto;
	case BPF_FUNC_skc_to_tcp_timewait_sock:
		return &bpf_skc_to_tcp_timewait_sock_proto;
	case BPF_FUNC_skc_to_tcp_request_sock:
		return &bpf_skc_to_tcp_request_sock_proto;
	case BPF_FUNC_skc_to_udp6_sock:
		return &bpf_skc_to_udp6_sock_proto;
	case BPF_FUNC_skc_to_unix_sock:
		return &bpf_skc_to_unix_sock_proto;
	case BPF_FUNC_skc_to_mptcp_sock:
		return &bpf_skc_to_mptcp_sock_proto;
	case BPF_FUNC_sk_storage_get:
		return &bpf_sk_storage_get_tracing_proto;
	case BPF_FUNC_sk_storage_delete:
		return &bpf_sk_storage_delete_tracing_proto;
	case BPF_FUNC_sock_from_file:
		return &bpf_sock_from_file_proto;
	case BPF_FUNC_get_socket_cookie:
		return &bpf_get_socket_ptr_cookie_proto;
	case BPF_FUNC_xdp_get_buff_len:
		return &bpf_xdp_get_buff_len_trace_proto;
#endif
	case BPF_FUNC_seq_printf:
		return prog->expected_attach_type == BPF_TRACE_ITER ?
		       &bpf_seq_printf_proto :
		       NULL;
	case BPF_FUNC_seq_write:
		return prog->expected_attach_type == BPF_TRACE_ITER ?
		       &bpf_seq_write_proto :
		       NULL;
	case BPF_FUNC_seq_printf_btf:
		return prog->expected_attach_type == BPF_TRACE_ITER ?
		       &bpf_seq_printf_btf_proto :
		       NULL;
	case BPF_FUNC_d_path:
		return &bpf_d_path_proto;
	case BPF_FUNC_get_func_arg:
		return bpf_prog_has_trampoline(prog) ? &bpf_get_func_arg_proto : NULL;
	case BPF_FUNC_get_func_ret:
		return bpf_prog_has_trampoline(prog) ? &bpf_get_func_ret_proto : NULL;
	case BPF_FUNC_get_func_arg_cnt:
		return bpf_prog_has_trampoline(prog) ? &bpf_get_func_arg_cnt_proto : NULL;
	case BPF_FUNC_get_attach_cookie:
		return bpf_prog_has_trampoline(prog) ? &bpf_get_attach_cookie_proto_tracing : NULL;
	default:
		fn = raw_tp_prog_func_proto(func_id, prog);
		if (!fn && prog->expected_attach_type == BPF_TRACE_ITER)
			fn = bpf_iter_get_func_proto(func_id, prog);
		return fn;
	}
}

static bool raw_tp_prog_is_valid_access(int off, int size,
					enum bpf_access_type type,
					const struct bpf_prog *prog,
					struct bpf_insn_access_aux *info)
{
	return bpf_tracing_ctx_access(off, size, type);
}

static bool tracing_prog_is_valid_access(int off, int size,
					 enum bpf_access_type type,
					 const struct bpf_prog *prog,
					 struct bpf_insn_access_aux *info)
{
	return bpf_tracing_btf_ctx_access(off, size, type, prog, info);
}

int __weak bpf_prog_test_run_tracing(struct bpf_prog *prog,
				     const union bpf_attr *kattr,
				     union bpf_attr __user *uattr)
{
	return -ENOTSUPP;
}

const struct bpf_verifier_ops raw_tracepoint_verifier_ops = {
	.get_func_proto  = raw_tp_prog_func_proto,
	.is_valid_access = raw_tp_prog_is_valid_access,
};

const struct bpf_prog_ops raw_tracepoint_prog_ops = {
#ifdef CONFIG_NET
	.test_run = bpf_prog_test_run_raw_tp,
#endif
};

const struct bpf_verifier_ops tracing_verifier_ops = {
	.get_func_proto  = tracing_prog_func_proto,
	.is_valid_access = tracing_prog_is_valid_access,
};

const struct bpf_prog_ops tracing_prog_ops = {
	.test_run = bpf_prog_test_run_tracing,
};

static bool raw_tp_writable_prog_is_valid_access(int off, int size,
						 enum bpf_access_type type,
						 const struct bpf_prog *prog,
						 struct bpf_insn_access_aux *info)
{
	if (off == 0) {
		if (size != sizeof(u64) || type != BPF_READ)
			return false;
		info->reg_type = PTR_TO_TP_BUFFER;
	}
	return raw_tp_prog_is_valid_access(off, size, type, prog, info);
}

const struct bpf_verifier_ops raw_tracepoint_writable_verifier_ops = {
	.get_func_proto  = raw_tp_prog_func_proto,
	.is_valid_access = raw_tp_writable_prog_is_valid_access,
};

const struct bpf_prog_ops raw_tracepoint_writable_prog_ops = {
};

static bool pe_prog_is_valid_access(int off, int size, enum bpf_access_type type,
				    const struct bpf_prog *prog,
				    struct bpf_insn_access_aux *info)
{
	const int size_u64 = sizeof(u64);

	if (off < 0 || off >= sizeof(struct bpf_perf_event_data))
		return false;
	if (type != BPF_READ)
		return false;
	if (off % size != 0) {
		if (sizeof(unsigned long) != 4)
			return false;
		if (size != 8)
			return false;
		if (off % size != 4)
			return false;
	}

	switch (off) {
	case bpf_ctx_range(struct bpf_perf_event_data, sample_period):
		bpf_ctx_record_field_size(info, size_u64);
		if (!bpf_ctx_narrow_access_ok(off, size, size_u64))
			return false;
		break;
	case bpf_ctx_range(struct bpf_perf_event_data, addr):
		bpf_ctx_record_field_size(info, size_u64);
		if (!bpf_ctx_narrow_access_ok(off, size, size_u64))
			return false;
		break;
	default:
		if (size != sizeof(long))
			return false;
	}

	return true;
}

static u32 pe_prog_convert_ctx_access(enum bpf_access_type type,
				      const struct bpf_insn *si,
				      struct bpf_insn *insn_buf,
				      struct bpf_prog *prog, u32 *target_size)
{
	struct bpf_insn *insn = insn_buf;

	switch (si->off) {
	case offsetof(struct bpf_perf_event_data, sample_period):
		*insn++ = BPF_LDX_MEM(BPF_FIELD_SIZEOF(struct bpf_perf_event_data_kern,
						       data), si->dst_reg, si->src_reg,
				      offsetof(struct bpf_perf_event_data_kern, data));
		*insn++ = BPF_LDX_MEM(BPF_DW, si->dst_reg, si->dst_reg,
				      bpf_target_off(struct perf_sample_data, period, 8,
						     target_size));
		break;
	case offsetof(struct bpf_perf_event_data, addr):
		*insn++ = BPF_LDX_MEM(BPF_FIELD_SIZEOF(struct bpf_perf_event_data_kern,
						       data), si->dst_reg, si->src_reg,
				      offsetof(struct bpf_perf_event_data_kern, data));
		*insn++ = BPF_LDX_MEM(BPF_DW, si->dst_reg, si->dst_reg,
				      bpf_target_off(struct perf_sample_data, addr, 8,
						     target_size));
		break;
	default:
		*insn++ = BPF_LDX_MEM(BPF_FIELD_SIZEOF(struct bpf_perf_event_data_kern,
						       regs), si->dst_reg, si->src_reg,
				      offsetof(struct bpf_perf_event_data_kern, regs));
		*insn++ = BPF_LDX_MEM(BPF_SIZEOF(long), si->dst_reg, si->dst_reg,
				      si->off);
		break;
	}

	return insn - insn_buf;
}

const struct bpf_verifier_ops perf_event_verifier_ops = {
	.get_func_proto		= pe_prog_func_proto,
	.is_valid_access	= pe_prog_is_valid_access,
	.convert_ctx_access	= pe_prog_convert_ctx_access,
};

const struct bpf_prog_ops perf_event_prog_ops = {
};

static DEFINE_MUTEX(bpf_event_mutex);

#define BPF_TRACE_MAX_PROGS 64

int perf_event_attach_bpf_prog(struct perf_event *event,
			       struct bpf_prog *prog,
			       u64 bpf_cookie)
{
	struct bpf_prog_array *old_array;
	struct bpf_prog_array *new_array;
	int ret = -EEXIST;

	/*
	 * Kprobe override only works if they are on the function entry,
	 * and only if they are on the opt-in list.
	 */
	if (prog->kprobe_override &&
	    (!trace_kprobe_on_func_entry(event->tp_event) ||
	     !trace_kprobe_error_injectable(event->tp_event)))
		return -EINVAL;

	mutex_lock(&bpf_event_mutex);

	if (event->prog)
		goto unlock;

	old_array = bpf_event_rcu_dereference(event->tp_event->prog_array);
	if (old_array &&
	    bpf_prog_array_length(old_array) >= BPF_TRACE_MAX_PROGS) {
		ret = -E2BIG;
		goto unlock;
	}

	ret = bpf_prog_array_copy(old_array, NULL, prog, bpf_cookie, &new_array);
	if (ret < 0)
		goto unlock;

	/* set the new array to event->tp_event and set event->prog */
	event->prog = prog;
	event->bpf_cookie = bpf_cookie;
	rcu_assign_pointer(event->tp_event->prog_array, new_array);
	bpf_prog_array_free(old_array);

unlock:
	mutex_unlock(&bpf_event_mutex);
	return ret;
}

void perf_event_detach_bpf_prog(struct perf_event *event)
{
	struct bpf_prog_array *old_array;
	struct bpf_prog_array *new_array;
	int ret;

	mutex_lock(&bpf_event_mutex);

	if (!event->prog)
		goto unlock;

	old_array = bpf_event_rcu_dereference(event->tp_event->prog_array);
	ret = bpf_prog_array_copy(old_array, event->prog, NULL, 0, &new_array);
	if (ret == -ENOENT)
		goto unlock;
	if (ret < 0) {
		bpf_prog_array_delete_safe(old_array, event->prog);
	} else {
		rcu_assign_pointer(event->tp_event->prog_array, new_array);
		bpf_prog_array_free(old_array);
	}

	bpf_prog_put(event->prog);
	event->prog = NULL;

unlock:
	mutex_unlock(&bpf_event_mutex);
}

int perf_event_query_prog_array(struct perf_event *event, void __user *info)
{
	struct perf_event_query_bpf __user *uquery = info;
	struct perf_event_query_bpf query = {};
	struct bpf_prog_array *progs;
	u32 *ids, prog_cnt, ids_len;
	int ret;

	if (!perfmon_capable())
		return -EPERM;
	if (event->attr.type != PERF_TYPE_TRACEPOINT)
		return -EINVAL;
	if (copy_from_user(&query, uquery, sizeof(query)))
		return -EFAULT;

	ids_len = query.ids_len;
	if (ids_len > BPF_TRACE_MAX_PROGS)
		return -E2BIG;
	ids = kcalloc(ids_len, sizeof(u32), GFP_USER | __GFP_NOWARN);
	if (!ids)
		return -ENOMEM;
	/*
	 * The above kcalloc returns ZERO_SIZE_PTR when ids_len = 0, which
	 * is required when user only wants to check for uquery->prog_cnt.
	 * There is no need to check for it since the case is handled
	 * gracefully in bpf_prog_array_copy_info.
	 */

	mutex_lock(&bpf_event_mutex);
	progs = bpf_event_rcu_dereference(event->tp_event->prog_array);
	ret = bpf_prog_array_copy_info(progs, ids, ids_len, &prog_cnt);
	mutex_unlock(&bpf_event_mutex);

	if (copy_to_user(&uquery->prog_cnt, &prog_cnt, sizeof(prog_cnt)) ||
	    copy_to_user(uquery->ids, ids, ids_len * sizeof(u32)))
		ret = -EFAULT;

	kfree(ids);
	return ret;
}

extern struct bpf_raw_event_map __start__bpf_raw_tp[];
extern struct bpf_raw_event_map __stop__bpf_raw_tp[];

struct bpf_raw_event_map *bpf_get_raw_tracepoint(const char *name)
{
	struct bpf_raw_event_map *btp = __start__bpf_raw_tp;

	for (; btp < __stop__bpf_raw_tp; btp++) {
		if (!strcmp(btp->tp->name, name))
			return btp;
	}

	return bpf_get_raw_tracepoint_module(name);
}

void bpf_put_raw_tracepoint(struct bpf_raw_event_map *btp)
{
	struct module *mod;

	preempt_disable();
	mod = __module_address((unsigned long)btp);
	module_put(mod);
	preempt_enable();
}

static __always_inline
void __bpf_trace_run(struct bpf_prog *prog, u64 *args)
{
	cant_sleep();
	rcu_read_lock();
	(void) bpf_prog_run(prog, args);
	rcu_read_unlock();
}

#define UNPACK(...)			__VA_ARGS__
#define REPEAT_1(FN, DL, X, ...)	FN(X)
#define REPEAT_2(FN, DL, X, ...)	FN(X) UNPACK DL REPEAT_1(FN, DL, __VA_ARGS__)
#define REPEAT_3(FN, DL, X, ...)	FN(X) UNPACK DL REPEAT_2(FN, DL, __VA_ARGS__)
#define REPEAT_4(FN, DL, X, ...)	FN(X) UNPACK DL REPEAT_3(FN, DL, __VA_ARGS__)
#define REPEAT_5(FN, DL, X, ...)	FN(X) UNPACK DL REPEAT_4(FN, DL, __VA_ARGS__)
#define REPEAT_6(FN, DL, X, ...)	FN(X) UNPACK DL REPEAT_5(FN, DL, __VA_ARGS__)
#define REPEAT_7(FN, DL, X, ...)	FN(X) UNPACK DL REPEAT_6(FN, DL, __VA_ARGS__)
#define REPEAT_8(FN, DL, X, ...)	FN(X) UNPACK DL REPEAT_7(FN, DL, __VA_ARGS__)
#define REPEAT_9(FN, DL, X, ...)	FN(X) UNPACK DL REPEAT_8(FN, DL, __VA_ARGS__)
#define REPEAT_10(FN, DL, X, ...)	FN(X) UNPACK DL REPEAT_9(FN, DL, __VA_ARGS__)
#define REPEAT_11(FN, DL, X, ...)	FN(X) UNPACK DL REPEAT_10(FN, DL, __VA_ARGS__)
#define REPEAT_12(FN, DL, X, ...)	FN(X) UNPACK DL REPEAT_11(FN, DL, __VA_ARGS__)
#define REPEAT(X, FN, DL, ...)		REPEAT_##X(FN, DL, __VA_ARGS__)

#define SARG(X)		u64 arg##X
#define COPY(X)		args[X] = arg##X

#define __DL_COM	(,)
#define __DL_SEM	(;)

#define __SEQ_0_11	0, 1, 2, 3, 4, 5, 6, 7, 8, 9, 10, 11

#define BPF_TRACE_DEFN_x(x)						\
	void bpf_trace_run##x(struct bpf_prog *prog,			\
			      REPEAT(x, SARG, __DL_COM, __SEQ_0_11))	\
	{								\
		u64 args[x];						\
		REPEAT(x, COPY, __DL_SEM, __SEQ_0_11);			\
		__bpf_trace_run(prog, args);				\
	}								\
	EXPORT_SYMBOL_GPL(bpf_trace_run##x)
BPF_TRACE_DEFN_x(1);
BPF_TRACE_DEFN_x(2);
BPF_TRACE_DEFN_x(3);
BPF_TRACE_DEFN_x(4);
BPF_TRACE_DEFN_x(5);
BPF_TRACE_DEFN_x(6);
BPF_TRACE_DEFN_x(7);
BPF_TRACE_DEFN_x(8);
BPF_TRACE_DEFN_x(9);
BPF_TRACE_DEFN_x(10);
BPF_TRACE_DEFN_x(11);
BPF_TRACE_DEFN_x(12);

static int __bpf_probe_register(struct bpf_raw_event_map *btp, struct bpf_prog *prog)
{
	struct tracepoint *tp = btp->tp;

	/*
	 * check that program doesn't access arguments beyond what's
	 * available in this tracepoint
	 */
	if (prog->aux->max_ctx_offset > btp->num_args * sizeof(u64))
		return -EINVAL;

	if (prog->aux->max_tp_access > btp->writable_size)
		return -EINVAL;

	return tracepoint_probe_register_may_exist(tp, (void *)btp->bpf_func,
						   prog);
}

int bpf_probe_register(struct bpf_raw_event_map *btp, struct bpf_prog *prog)
{
	return __bpf_probe_register(btp, prog);
}

int bpf_probe_unregister(struct bpf_raw_event_map *btp, struct bpf_prog *prog)
{
	return tracepoint_probe_unregister(btp->tp, (void *)btp->bpf_func, prog);
}

int bpf_get_perf_event_info(const struct perf_event *event, u32 *prog_id,
			    u32 *fd_type, const char **buf,
			    u64 *probe_offset, u64 *probe_addr)
{
	bool is_tracepoint, is_syscall_tp;
	struct bpf_prog *prog;
	int flags, err = 0;

	prog = event->prog;
	if (!prog)
		return -ENOENT;

	/* not supporting BPF_PROG_TYPE_PERF_EVENT yet */
	if (prog->type == BPF_PROG_TYPE_PERF_EVENT)
		return -EOPNOTSUPP;

	*prog_id = prog->aux->id;
	flags = event->tp_event->flags;
	is_tracepoint = flags & TRACE_EVENT_FL_TRACEPOINT;
	is_syscall_tp = is_syscall_trace_event(event->tp_event);

	if (is_tracepoint || is_syscall_tp) {
		*buf = is_tracepoint ? event->tp_event->tp->name
				     : event->tp_event->name;
		*fd_type = BPF_FD_TYPE_TRACEPOINT;
		*probe_offset = 0x0;
		*probe_addr = 0x0;
	} else {
		/* kprobe/uprobe */
		err = -EOPNOTSUPP;
#ifdef CONFIG_KPROBE_EVENTS
		if (flags & TRACE_EVENT_FL_KPROBE)
			err = bpf_get_kprobe_info(event, fd_type, buf,
						  probe_offset, probe_addr,
						  event->attr.type == PERF_TYPE_TRACEPOINT);
#endif
#ifdef CONFIG_UPROBE_EVENTS
		if (flags & TRACE_EVENT_FL_UPROBE)
			err = bpf_get_uprobe_info(event, fd_type, buf,
						  probe_offset,
						  event->attr.type == PERF_TYPE_TRACEPOINT);
#endif
	}

	return err;
}

static int __init send_signal_irq_work_init(void)
{
	int cpu;
	struct send_signal_irq_work *work;

	for_each_possible_cpu(cpu) {
		work = per_cpu_ptr(&send_signal_work, cpu);
		init_irq_work(&work->irq_work, do_bpf_send_signal);
	}
	return 0;
}

subsys_initcall(send_signal_irq_work_init);

#ifdef CONFIG_MODULES
static int bpf_event_notify(struct notifier_block *nb, unsigned long op,
			    void *module)
{
	struct bpf_trace_module *btm, *tmp;
	struct module *mod = module;
	int ret = 0;

	if (mod->num_bpf_raw_events == 0 ||
	    (op != MODULE_STATE_COMING && op != MODULE_STATE_GOING))
		goto out;

	mutex_lock(&bpf_module_mutex);

	switch (op) {
	case MODULE_STATE_COMING:
		btm = kzalloc(sizeof(*btm), GFP_KERNEL);
		if (btm) {
			btm->module = module;
			list_add(&btm->list, &bpf_trace_modules);
		} else {
			ret = -ENOMEM;
		}
		break;
	case MODULE_STATE_GOING:
		list_for_each_entry_safe(btm, tmp, &bpf_trace_modules, list) {
			if (btm->module == module) {
				list_del(&btm->list);
				kfree(btm);
				break;
			}
		}
		break;
	}

	mutex_unlock(&bpf_module_mutex);

out:
	return notifier_from_errno(ret);
}

static struct notifier_block bpf_module_nb = {
	.notifier_call = bpf_event_notify,
};

static int __init bpf_event_init(void)
{
	register_module_notifier(&bpf_module_nb);
	return 0;
}

fs_initcall(bpf_event_init);
#endif /* CONFIG_MODULES */

#ifdef CONFIG_FPROBE
struct bpf_kprobe_multi_link {
	struct bpf_link link;
	struct fprobe fp;
	unsigned long *addrs;
	u64 *cookies;
	u32 cnt;
};

struct bpf_kprobe_multi_run_ctx {
	struct bpf_run_ctx run_ctx;
	struct bpf_kprobe_multi_link *link;
	unsigned long entry_ip;
};

<<<<<<< HEAD
=======
struct user_syms {
	const char **syms;
	char *buf;
};

static int copy_user_syms(struct user_syms *us, unsigned long __user *usyms, u32 cnt)
{
	unsigned long __user usymbol;
	const char **syms = NULL;
	char *buf = NULL, *p;
	int err = -ENOMEM;
	unsigned int i;

	syms = kvmalloc_array(cnt, sizeof(*syms), GFP_KERNEL);
	if (!syms)
		goto error;

	buf = kvmalloc_array(cnt, KSYM_NAME_LEN, GFP_KERNEL);
	if (!buf)
		goto error;

	for (p = buf, i = 0; i < cnt; i++) {
		if (__get_user(usymbol, usyms + i)) {
			err = -EFAULT;
			goto error;
		}
		err = strncpy_from_user(p, (const char __user *) usymbol, KSYM_NAME_LEN);
		if (err == KSYM_NAME_LEN)
			err = -E2BIG;
		if (err < 0)
			goto error;
		syms[i] = p;
		p += err + 1;
	}

	us->syms = syms;
	us->buf = buf;
	return 0;

error:
	if (err) {
		kvfree(syms);
		kvfree(buf);
	}
	return err;
}

static void free_user_syms(struct user_syms *us)
{
	kvfree(us->syms);
	kvfree(us->buf);
}

>>>>>>> 88084a3d
static void bpf_kprobe_multi_link_release(struct bpf_link *link)
{
	struct bpf_kprobe_multi_link *kmulti_link;

	kmulti_link = container_of(link, struct bpf_kprobe_multi_link, link);
	unregister_fprobe(&kmulti_link->fp);
}

static void bpf_kprobe_multi_link_dealloc(struct bpf_link *link)
{
	struct bpf_kprobe_multi_link *kmulti_link;

	kmulti_link = container_of(link, struct bpf_kprobe_multi_link, link);
	kvfree(kmulti_link->addrs);
	kvfree(kmulti_link->cookies);
	kfree(kmulti_link);
}

static const struct bpf_link_ops bpf_kprobe_multi_link_lops = {
	.release = bpf_kprobe_multi_link_release,
	.dealloc = bpf_kprobe_multi_link_dealloc,
};

static void bpf_kprobe_multi_cookie_swap(void *a, void *b, int size, const void *priv)
{
	const struct bpf_kprobe_multi_link *link = priv;
	unsigned long *addr_a = a, *addr_b = b;
	u64 *cookie_a, *cookie_b;
<<<<<<< HEAD
	unsigned long tmp1;
	u64 tmp2;
=======
>>>>>>> 88084a3d

	cookie_a = link->cookies + (addr_a - link->addrs);
	cookie_b = link->cookies + (addr_b - link->addrs);

	/* swap addr_a/addr_b and cookie_a/cookie_b values */
<<<<<<< HEAD
	tmp1 = *addr_a; *addr_a = *addr_b; *addr_b = tmp1;
	tmp2 = *cookie_a; *cookie_a = *cookie_b; *cookie_b = tmp2;
=======
	swap(*addr_a, *addr_b);
	swap(*cookie_a, *cookie_b);
>>>>>>> 88084a3d
}

static int __bpf_kprobe_multi_cookie_cmp(const void *a, const void *b)
{
	const unsigned long *addr_a = a, *addr_b = b;

	if (*addr_a == *addr_b)
		return 0;
	return *addr_a < *addr_b ? -1 : 1;
}

static int bpf_kprobe_multi_cookie_cmp(const void *a, const void *b, const void *priv)
{
	return __bpf_kprobe_multi_cookie_cmp(a, b);
}

static u64 bpf_kprobe_multi_cookie(struct bpf_run_ctx *ctx)
{
	struct bpf_kprobe_multi_run_ctx *run_ctx;
	struct bpf_kprobe_multi_link *link;
	u64 *cookie, entry_ip;
	unsigned long *addr;

	if (WARN_ON_ONCE(!ctx))
		return 0;
	run_ctx = container_of(current->bpf_ctx, struct bpf_kprobe_multi_run_ctx, run_ctx);
	link = run_ctx->link;
	if (!link->cookies)
		return 0;
	entry_ip = run_ctx->entry_ip;
	addr = bsearch(&entry_ip, link->addrs, link->cnt, sizeof(entry_ip),
		       __bpf_kprobe_multi_cookie_cmp);
	if (!addr)
		return 0;
	cookie = link->cookies + (addr - link->addrs);
	return *cookie;
}

static u64 bpf_kprobe_multi_entry_ip(struct bpf_run_ctx *ctx)
{
	struct bpf_kprobe_multi_run_ctx *run_ctx;

	run_ctx = container_of(current->bpf_ctx, struct bpf_kprobe_multi_run_ctx, run_ctx);
	return run_ctx->entry_ip;
}

static int
kprobe_multi_link_prog_run(struct bpf_kprobe_multi_link *link,
			   unsigned long entry_ip, struct pt_regs *regs)
{
	struct bpf_kprobe_multi_run_ctx run_ctx = {
		.link = link,
		.entry_ip = entry_ip,
	};
	struct bpf_run_ctx *old_run_ctx;
	int err;

	if (unlikely(__this_cpu_inc_return(bpf_prog_active) != 1)) {
		err = 0;
		goto out;
	}

	migrate_disable();
	rcu_read_lock();
	old_run_ctx = bpf_set_run_ctx(&run_ctx.run_ctx);
	err = bpf_prog_run(link->link.prog, regs);
	bpf_reset_run_ctx(old_run_ctx);
	rcu_read_unlock();
	migrate_enable();

 out:
	__this_cpu_dec(bpf_prog_active);
	return err;
}

static void
kprobe_multi_link_handler(struct fprobe *fp, unsigned long entry_ip,
			  struct pt_regs *regs)
{
	struct bpf_kprobe_multi_link *link;

	link = container_of(fp, struct bpf_kprobe_multi_link, fp);
	kprobe_multi_link_prog_run(link, entry_ip, regs);
}

<<<<<<< HEAD
static int
kprobe_multi_resolve_syms(const void __user *usyms, u32 cnt,
			  unsigned long *addrs)
{
	unsigned long addr, size;
	const char __user **syms;
	int err = -ENOMEM;
	unsigned int i;
	char *func;

	size = cnt * sizeof(*syms);
	syms = kvzalloc(size, GFP_KERNEL);
	if (!syms)
		return -ENOMEM;

	func = kmalloc(KSYM_NAME_LEN, GFP_KERNEL);
	if (!func)
		goto error;

	if (copy_from_user(syms, usyms, size)) {
		err = -EFAULT;
		goto error;
	}

	for (i = 0; i < cnt; i++) {
		err = strncpy_from_user(func, syms[i], KSYM_NAME_LEN);
		if (err == KSYM_NAME_LEN)
			err = -E2BIG;
		if (err < 0)
			goto error;
		err = -EINVAL;
		addr = kallsyms_lookup_name(func);
		if (!addr)
			goto error;
		if (!kallsyms_lookup_size_offset(addr, &size, NULL))
			goto error;
		addr = ftrace_location_range(addr, addr + size - 1);
		if (!addr)
			goto error;
		addrs[i] = addr;
	}

	err = 0;
error:
	kvfree(syms);
	kfree(func);
	return err;
=======
static int symbols_cmp_r(const void *a, const void *b, const void *priv)
{
	const char **str_a = (const char **) a;
	const char **str_b = (const char **) b;

	return strcmp(*str_a, *str_b);
}

struct multi_symbols_sort {
	const char **funcs;
	u64 *cookies;
};

static void symbols_swap_r(void *a, void *b, int size, const void *priv)
{
	const struct multi_symbols_sort *data = priv;
	const char **name_a = a, **name_b = b;

	swap(*name_a, *name_b);

	/* If defined, swap also related cookies. */
	if (data->cookies) {
		u64 *cookie_a, *cookie_b;

		cookie_a = data->cookies + (name_a - data->funcs);
		cookie_b = data->cookies + (name_b - data->funcs);
		swap(*cookie_a, *cookie_b);
	}
>>>>>>> 88084a3d
}

int bpf_kprobe_multi_link_attach(const union bpf_attr *attr, struct bpf_prog *prog)
{
	struct bpf_kprobe_multi_link *link = NULL;
	struct bpf_link_primer link_primer;
	void __user *ucookies;
	unsigned long *addrs;
	u32 flags, cnt, size;
	void __user *uaddrs;
	u64 *cookies = NULL;
	void __user *usyms;
	int err;

	/* no support for 32bit archs yet */
	if (sizeof(u64) != sizeof(void *))
		return -EOPNOTSUPP;

	if (prog->expected_attach_type != BPF_TRACE_KPROBE_MULTI)
		return -EINVAL;

	flags = attr->link_create.kprobe_multi.flags;
	if (flags & ~BPF_F_KPROBE_MULTI_RETURN)
		return -EINVAL;

	uaddrs = u64_to_user_ptr(attr->link_create.kprobe_multi.addrs);
	usyms = u64_to_user_ptr(attr->link_create.kprobe_multi.syms);
	if (!!uaddrs == !!usyms)
		return -EINVAL;

	cnt = attr->link_create.kprobe_multi.cnt;
	if (!cnt)
		return -EINVAL;

	size = cnt * sizeof(*addrs);
<<<<<<< HEAD
	addrs = kvmalloc(size, GFP_KERNEL);
	if (!addrs)
		return -ENOMEM;

	if (uaddrs) {
		if (copy_from_user(addrs, uaddrs, size)) {
			err = -EFAULT;
			goto error;
		}
	} else {
		err = kprobe_multi_resolve_syms(usyms, cnt, addrs);
		if (err)
			goto error;
	}

	ucookies = u64_to_user_ptr(attr->link_create.kprobe_multi.cookies);
	if (ucookies) {
		cookies = kvmalloc(size, GFP_KERNEL);
=======
	addrs = kvmalloc_array(cnt, sizeof(*addrs), GFP_KERNEL);
	if (!addrs)
		return -ENOMEM;

	ucookies = u64_to_user_ptr(attr->link_create.kprobe_multi.cookies);
	if (ucookies) {
		cookies = kvmalloc_array(cnt, sizeof(*addrs), GFP_KERNEL);
>>>>>>> 88084a3d
		if (!cookies) {
			err = -ENOMEM;
			goto error;
		}
		if (copy_from_user(cookies, ucookies, size)) {
			err = -EFAULT;
			goto error;
		}
	}

<<<<<<< HEAD
=======
	if (uaddrs) {
		if (copy_from_user(addrs, uaddrs, size)) {
			err = -EFAULT;
			goto error;
		}
	} else {
		struct multi_symbols_sort data = {
			.cookies = cookies,
		};
		struct user_syms us;

		err = copy_user_syms(&us, usyms, cnt);
		if (err)
			goto error;

		if (cookies)
			data.funcs = us.syms;

		sort_r(us.syms, cnt, sizeof(*us.syms), symbols_cmp_r,
		       symbols_swap_r, &data);

		err = ftrace_lookup_symbols(us.syms, cnt, addrs);
		free_user_syms(&us);
		if (err)
			goto error;
	}

>>>>>>> 88084a3d
	link = kzalloc(sizeof(*link), GFP_KERNEL);
	if (!link) {
		err = -ENOMEM;
		goto error;
	}

	bpf_link_init(&link->link, BPF_LINK_TYPE_KPROBE_MULTI,
		      &bpf_kprobe_multi_link_lops, prog);

	err = bpf_link_prime(&link->link, &link_primer);
	if (err)
		goto error;

	if (flags & BPF_F_KPROBE_MULTI_RETURN)
		link->fp.exit_handler = kprobe_multi_link_handler;
	else
		link->fp.entry_handler = kprobe_multi_link_handler;

	link->addrs = addrs;
	link->cookies = cookies;
	link->cnt = cnt;

	if (cookies) {
		/*
		 * Sorting addresses will trigger sorting cookies as well
		 * (check bpf_kprobe_multi_cookie_swap). This way we can
		 * find cookie based on the address in bpf_get_attach_cookie
		 * helper.
		 */
		sort_r(addrs, cnt, sizeof(*addrs),
		       bpf_kprobe_multi_cookie_cmp,
		       bpf_kprobe_multi_cookie_swap,
		       link);
	}

	err = register_fprobe_ips(&link->fp, addrs, cnt);
	if (err) {
		bpf_link_cleanup(&link_primer);
		return err;
	}

	return bpf_link_settle(&link_primer);

error:
	kfree(link);
	kvfree(addrs);
	kvfree(cookies);
	return err;
}
#else /* !CONFIG_FPROBE */
int bpf_kprobe_multi_link_attach(const union bpf_attr *attr, struct bpf_prog *prog)
{
	return -EOPNOTSUPP;
}
static u64 bpf_kprobe_multi_cookie(struct bpf_run_ctx *ctx)
{
	return 0;
}
static u64 bpf_kprobe_multi_entry_ip(struct bpf_run_ctx *ctx)
{
	return 0;
}
#endif<|MERGE_RESOLUTION|>--- conflicted
+++ resolved
@@ -2250,8 +2250,6 @@
 	unsigned long entry_ip;
 };
 
-<<<<<<< HEAD
-=======
 struct user_syms {
 	const char **syms;
 	char *buf;
@@ -2305,7 +2303,6 @@
 	kvfree(us->buf);
 }
 
->>>>>>> 88084a3d
 static void bpf_kprobe_multi_link_release(struct bpf_link *link)
 {
 	struct bpf_kprobe_multi_link *kmulti_link;
@@ -2334,23 +2331,13 @@
 	const struct bpf_kprobe_multi_link *link = priv;
 	unsigned long *addr_a = a, *addr_b = b;
 	u64 *cookie_a, *cookie_b;
-<<<<<<< HEAD
-	unsigned long tmp1;
-	u64 tmp2;
-=======
->>>>>>> 88084a3d
 
 	cookie_a = link->cookies + (addr_a - link->addrs);
 	cookie_b = link->cookies + (addr_b - link->addrs);
 
 	/* swap addr_a/addr_b and cookie_a/cookie_b values */
-<<<<<<< HEAD
-	tmp1 = *addr_a; *addr_a = *addr_b; *addr_b = tmp1;
-	tmp2 = *cookie_a; *cookie_a = *cookie_b; *cookie_b = tmp2;
-=======
 	swap(*addr_a, *addr_b);
 	swap(*cookie_a, *cookie_b);
->>>>>>> 88084a3d
 }
 
 static int __bpf_kprobe_multi_cookie_cmp(const void *a, const void *b)
@@ -2436,55 +2423,6 @@
 	kprobe_multi_link_prog_run(link, entry_ip, regs);
 }
 
-<<<<<<< HEAD
-static int
-kprobe_multi_resolve_syms(const void __user *usyms, u32 cnt,
-			  unsigned long *addrs)
-{
-	unsigned long addr, size;
-	const char __user **syms;
-	int err = -ENOMEM;
-	unsigned int i;
-	char *func;
-
-	size = cnt * sizeof(*syms);
-	syms = kvzalloc(size, GFP_KERNEL);
-	if (!syms)
-		return -ENOMEM;
-
-	func = kmalloc(KSYM_NAME_LEN, GFP_KERNEL);
-	if (!func)
-		goto error;
-
-	if (copy_from_user(syms, usyms, size)) {
-		err = -EFAULT;
-		goto error;
-	}
-
-	for (i = 0; i < cnt; i++) {
-		err = strncpy_from_user(func, syms[i], KSYM_NAME_LEN);
-		if (err == KSYM_NAME_LEN)
-			err = -E2BIG;
-		if (err < 0)
-			goto error;
-		err = -EINVAL;
-		addr = kallsyms_lookup_name(func);
-		if (!addr)
-			goto error;
-		if (!kallsyms_lookup_size_offset(addr, &size, NULL))
-			goto error;
-		addr = ftrace_location_range(addr, addr + size - 1);
-		if (!addr)
-			goto error;
-		addrs[i] = addr;
-	}
-
-	err = 0;
-error:
-	kvfree(syms);
-	kfree(func);
-	return err;
-=======
 static int symbols_cmp_r(const void *a, const void *b, const void *priv)
 {
 	const char **str_a = (const char **) a;
@@ -2513,7 +2451,6 @@
 		cookie_b = data->cookies + (name_b - data->funcs);
 		swap(*cookie_a, *cookie_b);
 	}
->>>>>>> 88084a3d
 }
 
 int bpf_kprobe_multi_link_attach(const union bpf_attr *attr, struct bpf_prog *prog)
@@ -2549,26 +2486,6 @@
 		return -EINVAL;
 
 	size = cnt * sizeof(*addrs);
-<<<<<<< HEAD
-	addrs = kvmalloc(size, GFP_KERNEL);
-	if (!addrs)
-		return -ENOMEM;
-
-	if (uaddrs) {
-		if (copy_from_user(addrs, uaddrs, size)) {
-			err = -EFAULT;
-			goto error;
-		}
-	} else {
-		err = kprobe_multi_resolve_syms(usyms, cnt, addrs);
-		if (err)
-			goto error;
-	}
-
-	ucookies = u64_to_user_ptr(attr->link_create.kprobe_multi.cookies);
-	if (ucookies) {
-		cookies = kvmalloc(size, GFP_KERNEL);
-=======
 	addrs = kvmalloc_array(cnt, sizeof(*addrs), GFP_KERNEL);
 	if (!addrs)
 		return -ENOMEM;
@@ -2576,7 +2493,6 @@
 	ucookies = u64_to_user_ptr(attr->link_create.kprobe_multi.cookies);
 	if (ucookies) {
 		cookies = kvmalloc_array(cnt, sizeof(*addrs), GFP_KERNEL);
->>>>>>> 88084a3d
 		if (!cookies) {
 			err = -ENOMEM;
 			goto error;
@@ -2587,8 +2503,6 @@
 		}
 	}
 
-<<<<<<< HEAD
-=======
 	if (uaddrs) {
 		if (copy_from_user(addrs, uaddrs, size)) {
 			err = -EFAULT;
@@ -2616,7 +2530,6 @@
 			goto error;
 	}
 
->>>>>>> 88084a3d
 	link = kzalloc(sizeof(*link), GFP_KERNEL);
 	if (!link) {
 		err = -ENOMEM;

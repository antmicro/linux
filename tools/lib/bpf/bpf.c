// SPDX-License-Identifier: LGPL-2.1

/*
 * common eBPF ELF operations.
 *
 * Copyright (C) 2013-2015 Alexei Starovoitov <ast@kernel.org>
 * Copyright (C) 2015 Wang Nan <wangnan0@huawei.com>
 * Copyright (C) 2015 Huawei Inc.
 *
 * This program is free software; you can redistribute it and/or
 * modify it under the terms of the GNU Lesser General Public
 * License as published by the Free Software Foundation;
 * version 2.1 of the License (not later!)
 *
 * This program is distributed in the hope that it will be useful,
 * but WITHOUT ANY WARRANTY; without even the implied warranty of
 * MERCHANTABILITY or FITNESS FOR A PARTICULAR PURPOSE.  See the
 * GNU Lesser General Public License for more details.
 *
 * You should have received a copy of the GNU Lesser General Public
 * License along with this program; if not,  see <http://www.gnu.org/licenses>
 */

#include <stdlib.h>
#include <memory.h>
#include <unistd.h>
#include <asm/unistd.h>
#include <linux/bpf.h>
#include "bpf.h"
#include "libbpf.h"
#include "nlattr.h"
#include <linux/rtnetlink.h>
#include <linux/if_link.h>
#include <sys/socket.h>
#include <errno.h>

#ifndef SOL_NETLINK
#define SOL_NETLINK 270
#endif

/*
 * When building perf, unistd.h is overridden. __NR_bpf is
 * required to be defined explicitly.
 */
#ifndef __NR_bpf
# if defined(__i386__)
#  define __NR_bpf 357
# elif defined(__x86_64__)
#  define __NR_bpf 321
# elif defined(__aarch64__)
#  define __NR_bpf 280
# elif defined(__sparc__)
#  define __NR_bpf 349
# elif defined(__s390__)
#  define __NR_bpf 351
# else
#  error __NR_bpf not defined. libbpf does not support your arch.
# endif
#endif

<<<<<<< HEAD
#define min(x, y) ((x) < (y) ? (x) : (y))
=======
#ifndef min
#define min(x, y) ((x) < (y) ? (x) : (y))
#endif
>>>>>>> 661e50bc

static inline __u64 ptr_to_u64(const void *ptr)
{
	return (__u64) (unsigned long) ptr;
}

static inline int sys_bpf(enum bpf_cmd cmd, union bpf_attr *attr,
			  unsigned int size)
{
	return syscall(__NR_bpf, cmd, attr, size);
}

int bpf_create_map_node(enum bpf_map_type map_type, const char *name,
			int key_size, int value_size, int max_entries,
			__u32 map_flags, int node)
{
	__u32 name_len = name ? strlen(name) : 0;
	union bpf_attr attr;

	memset(&attr, '\0', sizeof(attr));

	attr.map_type = map_type;
	attr.key_size = key_size;
	attr.value_size = value_size;
	attr.max_entries = max_entries;
	attr.map_flags = map_flags;
	memcpy(attr.map_name, name, min(name_len, BPF_OBJ_NAME_LEN - 1));

	if (node >= 0) {
		attr.map_flags |= BPF_F_NUMA_NODE;
		attr.numa_node = node;
	}

	return sys_bpf(BPF_MAP_CREATE, &attr, sizeof(attr));
}

int bpf_create_map(enum bpf_map_type map_type, int key_size,
		   int value_size, int max_entries, __u32 map_flags)
{
	return bpf_create_map_node(map_type, NULL, key_size, value_size,
				   max_entries, map_flags, -1);
}

int bpf_create_map_name(enum bpf_map_type map_type, const char *name,
			int key_size, int value_size, int max_entries,
			__u32 map_flags)
{
	return bpf_create_map_node(map_type, name, key_size, value_size,
				   max_entries, map_flags, -1);
}

int bpf_create_map_in_map_node(enum bpf_map_type map_type, const char *name,
			       int key_size, int inner_map_fd, int max_entries,
			       __u32 map_flags, int node)
{
	__u32 name_len = name ? strlen(name) : 0;
	union bpf_attr attr;

	memset(&attr, '\0', sizeof(attr));

	attr.map_type = map_type;
	attr.key_size = key_size;
	attr.value_size = 4;
	attr.inner_map_fd = inner_map_fd;
	attr.max_entries = max_entries;
	attr.map_flags = map_flags;
	memcpy(attr.map_name, name, min(name_len, BPF_OBJ_NAME_LEN - 1));

	if (node >= 0) {
		attr.map_flags |= BPF_F_NUMA_NODE;
		attr.numa_node = node;
	}

	return sys_bpf(BPF_MAP_CREATE, &attr, sizeof(attr));
}

int bpf_create_map_in_map(enum bpf_map_type map_type, const char *name,
			  int key_size, int inner_map_fd, int max_entries,
			  __u32 map_flags)
{
	return bpf_create_map_in_map_node(map_type, name, key_size,
					  inner_map_fd, max_entries, map_flags,
					  -1);
}

int bpf_load_program_name(enum bpf_prog_type type, const char *name,
			  const struct bpf_insn *insns,
			  size_t insns_cnt, const char *license,
			  __u32 kern_version, char *log_buf,
			  size_t log_buf_sz)
{
	int fd;
	union bpf_attr attr;
	__u32 name_len = name ? strlen(name) : 0;

	bzero(&attr, sizeof(attr));
	attr.prog_type = type;
	attr.insn_cnt = (__u32)insns_cnt;
	attr.insns = ptr_to_u64(insns);
	attr.license = ptr_to_u64(license);
	attr.log_buf = ptr_to_u64(NULL);
	attr.log_size = 0;
	attr.log_level = 0;
	attr.kern_version = kern_version;
	memcpy(attr.prog_name, name, min(name_len, BPF_OBJ_NAME_LEN - 1));

	fd = sys_bpf(BPF_PROG_LOAD, &attr, sizeof(attr));
	if (fd >= 0 || !log_buf || !log_buf_sz)
		return fd;

	/* Try again with log */
	attr.log_buf = ptr_to_u64(log_buf);
	attr.log_size = log_buf_sz;
	attr.log_level = 1;
	log_buf[0] = 0;
	return sys_bpf(BPF_PROG_LOAD, &attr, sizeof(attr));
}

int bpf_load_program(enum bpf_prog_type type, const struct bpf_insn *insns,
		     size_t insns_cnt, const char *license,
		     __u32 kern_version, char *log_buf,
		     size_t log_buf_sz)
{
	return bpf_load_program_name(type, NULL, insns, insns_cnt, license,
				     kern_version, log_buf, log_buf_sz);
}

int bpf_verify_program(enum bpf_prog_type type, const struct bpf_insn *insns,
		       size_t insns_cnt, int strict_alignment,
		       const char *license, __u32 kern_version,
		       char *log_buf, size_t log_buf_sz, int log_level)
{
	union bpf_attr attr;

	bzero(&attr, sizeof(attr));
	attr.prog_type = type;
	attr.insn_cnt = (__u32)insns_cnt;
	attr.insns = ptr_to_u64(insns);
	attr.license = ptr_to_u64(license);
	attr.log_buf = ptr_to_u64(log_buf);
	attr.log_size = log_buf_sz;
	attr.log_level = log_level;
	log_buf[0] = 0;
	attr.kern_version = kern_version;
	attr.prog_flags = strict_alignment ? BPF_F_STRICT_ALIGNMENT : 0;

	return sys_bpf(BPF_PROG_LOAD, &attr, sizeof(attr));
}

int bpf_map_update_elem(int fd, const void *key, const void *value,
			__u64 flags)
{
	union bpf_attr attr;

	bzero(&attr, sizeof(attr));
	attr.map_fd = fd;
	attr.key = ptr_to_u64(key);
	attr.value = ptr_to_u64(value);
	attr.flags = flags;

	return sys_bpf(BPF_MAP_UPDATE_ELEM, &attr, sizeof(attr));
}

int bpf_map_lookup_elem(int fd, const void *key, void *value)
{
	union bpf_attr attr;

	bzero(&attr, sizeof(attr));
	attr.map_fd = fd;
	attr.key = ptr_to_u64(key);
	attr.value = ptr_to_u64(value);

	return sys_bpf(BPF_MAP_LOOKUP_ELEM, &attr, sizeof(attr));
}

int bpf_map_delete_elem(int fd, const void *key)
{
	union bpf_attr attr;

	bzero(&attr, sizeof(attr));
	attr.map_fd = fd;
	attr.key = ptr_to_u64(key);

	return sys_bpf(BPF_MAP_DELETE_ELEM, &attr, sizeof(attr));
}

int bpf_map_get_next_key(int fd, const void *key, void *next_key)
{
	union bpf_attr attr;

	bzero(&attr, sizeof(attr));
	attr.map_fd = fd;
	attr.key = ptr_to_u64(key);
	attr.next_key = ptr_to_u64(next_key);

	return sys_bpf(BPF_MAP_GET_NEXT_KEY, &attr, sizeof(attr));
}

int bpf_obj_pin(int fd, const char *pathname)
{
	union bpf_attr attr;

	bzero(&attr, sizeof(attr));
	attr.pathname = ptr_to_u64((void *)pathname);
	attr.bpf_fd = fd;

	return sys_bpf(BPF_OBJ_PIN, &attr, sizeof(attr));
}

int bpf_obj_get(const char *pathname)
{
	union bpf_attr attr;

	bzero(&attr, sizeof(attr));
	attr.pathname = ptr_to_u64((void *)pathname);

	return sys_bpf(BPF_OBJ_GET, &attr, sizeof(attr));
}

int bpf_prog_attach(int prog_fd, int target_fd, enum bpf_attach_type type,
		    unsigned int flags)
{
	union bpf_attr attr;

	bzero(&attr, sizeof(attr));
	attr.target_fd	   = target_fd;
	attr.attach_bpf_fd = prog_fd;
	attr.attach_type   = type;
	attr.attach_flags  = flags;

	return sys_bpf(BPF_PROG_ATTACH, &attr, sizeof(attr));
}

int bpf_prog_detach(int target_fd, enum bpf_attach_type type)
{
	union bpf_attr attr;

	bzero(&attr, sizeof(attr));
	attr.target_fd	 = target_fd;
	attr.attach_type = type;

	return sys_bpf(BPF_PROG_DETACH, &attr, sizeof(attr));
}

int bpf_prog_detach2(int prog_fd, int target_fd, enum bpf_attach_type type)
{
	union bpf_attr attr;

	bzero(&attr, sizeof(attr));
	attr.target_fd	 = target_fd;
	attr.attach_bpf_fd = prog_fd;
	attr.attach_type = type;

	return sys_bpf(BPF_PROG_DETACH, &attr, sizeof(attr));
}

int bpf_prog_query(int target_fd, enum bpf_attach_type type, __u32 query_flags,
		   __u32 *attach_flags, __u32 *prog_ids, __u32 *prog_cnt)
{
	union bpf_attr attr;
	int ret;

	bzero(&attr, sizeof(attr));
	attr.query.target_fd	= target_fd;
	attr.query.attach_type	= type;
	attr.query.query_flags	= query_flags;
	attr.query.prog_cnt	= *prog_cnt;
	attr.query.prog_ids	= ptr_to_u64(prog_ids);

	ret = sys_bpf(BPF_PROG_QUERY, &attr, sizeof(attr));
	if (attach_flags)
		*attach_flags = attr.query.attach_flags;
	*prog_cnt = attr.query.prog_cnt;
	return ret;
}

int bpf_prog_test_run(int prog_fd, int repeat, void *data, __u32 size,
		      void *data_out, __u32 *size_out, __u32 *retval,
		      __u32 *duration)
{
	union bpf_attr attr;
	int ret;

	bzero(&attr, sizeof(attr));
	attr.test.prog_fd = prog_fd;
	attr.test.data_in = ptr_to_u64(data);
	attr.test.data_out = ptr_to_u64(data_out);
	attr.test.data_size_in = size;
	attr.test.repeat = repeat;

	ret = sys_bpf(BPF_PROG_TEST_RUN, &attr, sizeof(attr));
	if (size_out)
		*size_out = attr.test.data_size_out;
	if (retval)
		*retval = attr.test.retval;
	if (duration)
		*duration = attr.test.duration;
	return ret;
}

int bpf_prog_get_next_id(__u32 start_id, __u32 *next_id)
{
	union bpf_attr attr;
	int err;

	bzero(&attr, sizeof(attr));
	attr.start_id = start_id;

	err = sys_bpf(BPF_PROG_GET_NEXT_ID, &attr, sizeof(attr));
	if (!err)
		*next_id = attr.next_id;

	return err;
}

int bpf_map_get_next_id(__u32 start_id, __u32 *next_id)
{
	union bpf_attr attr;
	int err;

	bzero(&attr, sizeof(attr));
	attr.start_id = start_id;

	err = sys_bpf(BPF_MAP_GET_NEXT_ID, &attr, sizeof(attr));
	if (!err)
		*next_id = attr.next_id;

	return err;
}

int bpf_prog_get_fd_by_id(__u32 id)
{
	union bpf_attr attr;

	bzero(&attr, sizeof(attr));
	attr.prog_id = id;

	return sys_bpf(BPF_PROG_GET_FD_BY_ID, &attr, sizeof(attr));
}

int bpf_map_get_fd_by_id(__u32 id)
{
	union bpf_attr attr;

	bzero(&attr, sizeof(attr));
	attr.map_id = id;

	return sys_bpf(BPF_MAP_GET_FD_BY_ID, &attr, sizeof(attr));
}

int bpf_obj_get_info_by_fd(int prog_fd, void *info, __u32 *info_len)
{
	union bpf_attr attr;
	int err;

	bzero(&attr, sizeof(attr));
	attr.info.bpf_fd = prog_fd;
	attr.info.info_len = *info_len;
	attr.info.info = ptr_to_u64(info);

	err = sys_bpf(BPF_OBJ_GET_INFO_BY_FD, &attr, sizeof(attr));
	if (!err)
		*info_len = attr.info.info_len;

	return err;
}

int bpf_set_link_xdp_fd(int ifindex, int fd, __u32 flags)
{
	struct sockaddr_nl sa;
	int sock, seq = 0, len, ret = -1;
	char buf[4096];
	struct nlattr *nla, *nla_xdp;
	struct {
		struct nlmsghdr  nh;
		struct ifinfomsg ifinfo;
		char             attrbuf[64];
	} req;
	struct nlmsghdr *nh;
	struct nlmsgerr *err;
	socklen_t addrlen;
	int one = 1;

	memset(&sa, 0, sizeof(sa));
	sa.nl_family = AF_NETLINK;

	sock = socket(AF_NETLINK, SOCK_RAW, NETLINK_ROUTE);
	if (sock < 0) {
		return -errno;
	}

	if (setsockopt(sock, SOL_NETLINK, NETLINK_EXT_ACK,
		       &one, sizeof(one)) < 0) {
		fprintf(stderr, "Netlink error reporting not supported\n");
	}

	if (bind(sock, (struct sockaddr *)&sa, sizeof(sa)) < 0) {
		ret = -errno;
		goto cleanup;
	}

	addrlen = sizeof(sa);
	if (getsockname(sock, (struct sockaddr *)&sa, &addrlen) < 0) {
		ret = -errno;
		goto cleanup;
	}

	if (addrlen != sizeof(sa)) {
		ret = -LIBBPF_ERRNO__INTERNAL;
		goto cleanup;
	}

	memset(&req, 0, sizeof(req));
	req.nh.nlmsg_len = NLMSG_LENGTH(sizeof(struct ifinfomsg));
	req.nh.nlmsg_flags = NLM_F_REQUEST | NLM_F_ACK;
	req.nh.nlmsg_type = RTM_SETLINK;
	req.nh.nlmsg_pid = 0;
	req.nh.nlmsg_seq = ++seq;
	req.ifinfo.ifi_family = AF_UNSPEC;
	req.ifinfo.ifi_index = ifindex;

	/* started nested attribute for XDP */
	nla = (struct nlattr *)(((char *)&req)
				+ NLMSG_ALIGN(req.nh.nlmsg_len));
	nla->nla_type = NLA_F_NESTED | IFLA_XDP;
	nla->nla_len = NLA_HDRLEN;

	/* add XDP fd */
	nla_xdp = (struct nlattr *)((char *)nla + nla->nla_len);
	nla_xdp->nla_type = IFLA_XDP_FD;
	nla_xdp->nla_len = NLA_HDRLEN + sizeof(int);
	memcpy((char *)nla_xdp + NLA_HDRLEN, &fd, sizeof(fd));
	nla->nla_len += nla_xdp->nla_len;

	/* if user passed in any flags, add those too */
	if (flags) {
		nla_xdp = (struct nlattr *)((char *)nla + nla->nla_len);
		nla_xdp->nla_type = IFLA_XDP_FLAGS;
		nla_xdp->nla_len = NLA_HDRLEN + sizeof(flags);
		memcpy((char *)nla_xdp + NLA_HDRLEN, &flags, sizeof(flags));
		nla->nla_len += nla_xdp->nla_len;
	}

	req.nh.nlmsg_len += NLA_ALIGN(nla->nla_len);

	if (send(sock, &req, req.nh.nlmsg_len, 0) < 0) {
		ret = -errno;
		goto cleanup;
	}

	len = recv(sock, buf, sizeof(buf), 0);
	if (len < 0) {
		ret = -errno;
		goto cleanup;
	}

	for (nh = (struct nlmsghdr *)buf; NLMSG_OK(nh, len);
	     nh = NLMSG_NEXT(nh, len)) {
		if (nh->nlmsg_pid != sa.nl_pid) {
			ret = -LIBBPF_ERRNO__WRNGPID;
			goto cleanup;
		}
		if (nh->nlmsg_seq != seq) {
			ret = -LIBBPF_ERRNO__INVSEQ;
			goto cleanup;
		}
		switch (nh->nlmsg_type) {
		case NLMSG_ERROR:
			err = (struct nlmsgerr *)NLMSG_DATA(nh);
			if (!err->error)
				continue;
			ret = err->error;
			nla_dump_errormsg(nh);
			goto cleanup;
		case NLMSG_DONE:
			break;
		default:
			break;
		}
	}

	ret = 0;

cleanup:
	close(sock);
	return ret;
}<|MERGE_RESOLUTION|>--- conflicted
+++ resolved
@@ -58,13 +58,9 @@
 # endif
 #endif
 
-<<<<<<< HEAD
-#define min(x, y) ((x) < (y) ? (x) : (y))
-=======
 #ifndef min
 #define min(x, y) ((x) < (y) ? (x) : (y))
 #endif
->>>>>>> 661e50bc
 
 static inline __u64 ptr_to_u64(const void *ptr)
 {

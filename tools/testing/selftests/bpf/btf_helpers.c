// SPDX-License-Identifier: GPL-2.0
/* Copyright (c) 2020 Facebook */
#include <stdio.h>
#include <errno.h>
#include <bpf/btf.h>
#include <bpf/libbpf.h>
#include "test_progs.h"

static const char * const btf_kind_str_mapping[] = {
	[BTF_KIND_UNKN]		= "UNKNOWN",
	[BTF_KIND_INT]		= "INT",
	[BTF_KIND_PTR]		= "PTR",
	[BTF_KIND_ARRAY]	= "ARRAY",
	[BTF_KIND_STRUCT]	= "STRUCT",
	[BTF_KIND_UNION]	= "UNION",
	[BTF_KIND_ENUM]		= "ENUM",
	[BTF_KIND_FWD]		= "FWD",
	[BTF_KIND_TYPEDEF]	= "TYPEDEF",
	[BTF_KIND_VOLATILE]	= "VOLATILE",
	[BTF_KIND_CONST]	= "CONST",
	[BTF_KIND_RESTRICT]	= "RESTRICT",
	[BTF_KIND_FUNC]		= "FUNC",
	[BTF_KIND_FUNC_PROTO]	= "FUNC_PROTO",
	[BTF_KIND_VAR]		= "VAR",
	[BTF_KIND_DATASEC]	= "DATASEC",
	[BTF_KIND_FLOAT]	= "FLOAT",
	[BTF_KIND_DECL_TAG]	= "DECL_TAG",
<<<<<<< HEAD
=======
	[BTF_KIND_TYPE_TAG]	= "TYPE_TAG",
>>>>>>> 754e0b0e
};

static const char *btf_kind_str(__u16 kind)
{
<<<<<<< HEAD
	if (kind > BTF_KIND_DECL_TAG)
=======
	if (kind > BTF_KIND_TYPE_TAG)
>>>>>>> 754e0b0e
		return "UNKNOWN";
	return btf_kind_str_mapping[kind];
}

static const char *btf_int_enc_str(__u8 encoding)
{
	switch (encoding) {
	case 0:
		return "(none)";
	case BTF_INT_SIGNED:
		return "SIGNED";
	case BTF_INT_CHAR:
		return "CHAR";
	case BTF_INT_BOOL:
		return "BOOL";
	default:
		return "UNKN";
	}
}

static const char *btf_var_linkage_str(__u32 linkage)
{
	switch (linkage) {
	case BTF_VAR_STATIC:
		return "static";
	case BTF_VAR_GLOBAL_ALLOCATED:
		return "global-alloc";
	default:
		return "(unknown)";
	}
}

static const char *btf_func_linkage_str(const struct btf_type *t)
{
	switch (btf_vlen(t)) {
	case BTF_FUNC_STATIC:
		return "static";
	case BTF_FUNC_GLOBAL:
		return "global";
	case BTF_FUNC_EXTERN:
		return "extern";
	default:
		return "(unknown)";
	}
}

static const char *btf_str(const struct btf *btf, __u32 off)
{
	if (!off)
		return "(anon)";
	return btf__str_by_offset(btf, off) ?: "(invalid)";
}

int fprintf_btf_type_raw(FILE *out, const struct btf *btf, __u32 id)
{
	const struct btf_type *t;
	int kind, i;
	__u32 vlen;

	t = btf__type_by_id(btf, id);
	if (!t)
		return -EINVAL;

	vlen = btf_vlen(t);
	kind = btf_kind(t);

	fprintf(out, "[%u] %s '%s'", id, btf_kind_str(kind), btf_str(btf, t->name_off));

	switch (kind) {
	case BTF_KIND_INT:
		fprintf(out, " size=%u bits_offset=%u nr_bits=%u encoding=%s",
			t->size, btf_int_offset(t), btf_int_bits(t),
			btf_int_enc_str(btf_int_encoding(t)));
		break;
	case BTF_KIND_PTR:
	case BTF_KIND_CONST:
	case BTF_KIND_VOLATILE:
	case BTF_KIND_RESTRICT:
	case BTF_KIND_TYPEDEF:
	case BTF_KIND_TYPE_TAG:
		fprintf(out, " type_id=%u", t->type);
		break;
	case BTF_KIND_ARRAY: {
		const struct btf_array *arr = btf_array(t);

		fprintf(out, " type_id=%u index_type_id=%u nr_elems=%u",
			arr->type, arr->index_type, arr->nelems);
		break;
	}
	case BTF_KIND_STRUCT:
	case BTF_KIND_UNION: {
		const struct btf_member *m = btf_members(t);

		fprintf(out, " size=%u vlen=%u", t->size, vlen);
		for (i = 0; i < vlen; i++, m++) {
			__u32 bit_off, bit_sz;

			bit_off = btf_member_bit_offset(t, i);
			bit_sz = btf_member_bitfield_size(t, i);
			fprintf(out, "\n\t'%s' type_id=%u bits_offset=%u",
				btf_str(btf, m->name_off), m->type, bit_off);
			if (bit_sz)
				fprintf(out, " bitfield_size=%u", bit_sz);
		}
		break;
	}
	case BTF_KIND_ENUM: {
		const struct btf_enum *v = btf_enum(t);

		fprintf(out, " size=%u vlen=%u", t->size, vlen);
		for (i = 0; i < vlen; i++, v++) {
			fprintf(out, "\n\t'%s' val=%u",
				btf_str(btf, v->name_off), v->val);
		}
		break;
	}
	case BTF_KIND_FWD:
		fprintf(out, " fwd_kind=%s", btf_kflag(t) ? "union" : "struct");
		break;
	case BTF_KIND_FUNC:
		fprintf(out, " type_id=%u linkage=%s", t->type, btf_func_linkage_str(t));
		break;
	case BTF_KIND_FUNC_PROTO: {
		const struct btf_param *p = btf_params(t);

		fprintf(out, " ret_type_id=%u vlen=%u", t->type, vlen);
		for (i = 0; i < vlen; i++, p++) {
			fprintf(out, "\n\t'%s' type_id=%u",
				btf_str(btf, p->name_off), p->type);
		}
		break;
	}
	case BTF_KIND_VAR:
		fprintf(out, " type_id=%u, linkage=%s",
			t->type, btf_var_linkage_str(btf_var(t)->linkage));
		break;
	case BTF_KIND_DATASEC: {
		const struct btf_var_secinfo *v = btf_var_secinfos(t);

		fprintf(out, " size=%u vlen=%u", t->size, vlen);
		for (i = 0; i < vlen; i++, v++) {
			fprintf(out, "\n\ttype_id=%u offset=%u size=%u",
				v->type, v->offset, v->size);
		}
		break;
	}
	case BTF_KIND_FLOAT:
		fprintf(out, " size=%u", t->size);
		break;
	case BTF_KIND_DECL_TAG:
		fprintf(out, " type_id=%u component_idx=%d",
			t->type, btf_decl_tag(t)->component_idx);
		break;
	default:
		break;
	}

	return 0;
}

/* Print raw BTF type dump into a local buffer and return string pointer back.
 * Buffer *will* be overwritten by subsequent btf_type_raw_dump() calls
 */
const char *btf_type_raw_dump(const struct btf *btf, int type_id)
{
	static char buf[16 * 1024];
	FILE *buf_file;

	buf_file = fmemopen(buf, sizeof(buf) - 1, "w");
	if (!buf_file) {
		fprintf(stderr, "Failed to open memstream: %d\n", errno);
		return NULL;
	}

	fprintf_btf_type_raw(buf_file, btf, type_id);
	fflush(buf_file);
	fclose(buf_file);

	return buf;
}

int btf_validate_raw(struct btf *btf, int nr_types, const char *exp_types[])
{
	int i;
	bool ok = true;

	ASSERT_EQ(btf__type_cnt(btf) - 1, nr_types, "btf_nr_types");

	for (i = 1; i <= nr_types; i++) {
		if (!ASSERT_STREQ(btf_type_raw_dump(btf, i), exp_types[i - 1], "raw_dump"))
			ok = false;
	}

	return ok;
}

static void btf_dump_printf(void *ctx, const char *fmt, va_list args)
{
	vfprintf(ctx, fmt, args);
}

/* Print BTF-to-C dump into a local buffer and return string pointer back.
 * Buffer *will* be overwritten by subsequent btf_type_raw_dump() calls
 */
const char *btf_type_c_dump(const struct btf *btf)
{
	static char buf[16 * 1024];
	FILE *buf_file;
	struct btf_dump *d = NULL;
	int err, i;

	buf_file = fmemopen(buf, sizeof(buf) - 1, "w");
	if (!buf_file) {
		fprintf(stderr, "Failed to open memstream: %d\n", errno);
		return NULL;
	}

	d = btf_dump__new(btf, btf_dump_printf, buf_file, NULL);
	if (libbpf_get_error(d)) {
		fprintf(stderr, "Failed to create btf_dump instance: %ld\n", libbpf_get_error(d));
		goto err_out;
	}

	for (i = 1; i < btf__type_cnt(btf); i++) {
		err = btf_dump__dump_type(d, i);
		if (err) {
			fprintf(stderr, "Failed to dump type [%d]: %d\n", i, err);
			goto err_out;
		}
	}

	btf_dump__free(d);
	fflush(buf_file);
	fclose(buf_file);
	return buf;
err_out:
	btf_dump__free(d);
	fclose(buf_file);
	return NULL;
}<|MERGE_RESOLUTION|>--- conflicted
+++ resolved
@@ -25,19 +25,12 @@
 	[BTF_KIND_DATASEC]	= "DATASEC",
 	[BTF_KIND_FLOAT]	= "FLOAT",
 	[BTF_KIND_DECL_TAG]	= "DECL_TAG",
-<<<<<<< HEAD
-=======
 	[BTF_KIND_TYPE_TAG]	= "TYPE_TAG",
->>>>>>> 754e0b0e
 };
 
 static const char *btf_kind_str(__u16 kind)
 {
-<<<<<<< HEAD
-	if (kind > BTF_KIND_DECL_TAG)
-=======
 	if (kind > BTF_KIND_TYPE_TAG)
->>>>>>> 754e0b0e
 		return "UNKNOWN";
 	return btf_kind_str_mapping[kind];
 }

--- conflicted
+++ resolved
@@ -6917,20 +6917,6 @@
 	bitmap_or((ulong *)eoi_exit_bitmap, vcpu->arch.ioapic_handled_vectors,
 		  vcpu_to_synic(vcpu)->vec_bitmap, 256);
 	kvm_x86_ops->load_eoi_exitmap(vcpu, eoi_exit_bitmap);
-}
-
-void kvm_arch_mmu_notifier_invalidate_range(struct kvm *kvm,
-		unsigned long start, unsigned long end)
-{
-	unsigned long apic_address;
-
-	/*
-	 * The physical address of apic access page is stored in the VMCS.
-	 * Update it when it becomes invalid.
-	 */
-	apic_address = gfn_to_hva(kvm, APIC_DEFAULT_PHYS_BASE >> PAGE_SHIFT);
-	if (start <= apic_address && apic_address < end)
-		kvm_make_all_cpus_request(kvm, KVM_REQ_APIC_PAGE_RELOAD);
 }
 
 void kvm_arch_mmu_notifier_invalidate_range(struct kvm *kvm,
@@ -7433,15 +7419,9 @@
 int kvm_arch_vcpu_ioctl_run(struct kvm_vcpu *vcpu, struct kvm_run *kvm_run)
 {
 	int r;
-<<<<<<< HEAD
-
-	kvm_sigset_activate(vcpu);
-
-=======
 
 	vcpu_load(vcpu);
 	kvm_sigset_activate(vcpu);
->>>>>>> 03a0dded
 	kvm_load_guest_fpu(vcpu);
 
 	if (unlikely(vcpu->arch.mp_state == KVM_MP_STATE_UNINITIALIZED)) {
@@ -7729,9 +7709,6 @@
 
 	if (kvm_valid_sregs(vcpu, sregs))
 		goto out;
-
-	if (kvm_valid_sregs(vcpu, sregs))
-		return -EINVAL;
 
 	apic_base_msr.data = sregs->apic_base;
 	apic_base_msr.host_initiated = true;

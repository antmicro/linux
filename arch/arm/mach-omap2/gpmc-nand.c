/*
 * gpmc-nand.c
 *
 * Copyright (C) 2009 Texas Instruments
 * Vimal Singh <vimalsingh@ti.com>
 *
 * This program is free software; you can redistribute it and/or modify
 * it under the terms of the GNU General Public License version 2 as
 * published by the Free Software Foundation.
 */

#include <linux/kernel.h>
#include <linux/platform_device.h>
#include <linux/io.h>
#include <linux/mtd/nand.h>

#include <asm/mach/flash.h>

#include <plat/nand.h>
#include <plat/gpmc.h>

<<<<<<< HEAD
=======
#include "soc.h"

>>>>>>> 68cb700c
static struct resource gpmc_nand_resource[] = {
	{
		.flags		= IORESOURCE_MEM,
	},
	{
		.flags		= IORESOURCE_IRQ,
	},
	{
		.flags		= IORESOURCE_IRQ,
	},
};

static struct platform_device gpmc_nand_device = {
	.name		= "omap2-nand",
	.id		= 0,
	.num_resources	= ARRAY_SIZE(gpmc_nand_resource),
	.resource	= gpmc_nand_resource,
};

static int omap2_nand_gpmc_retime(struct omap_nand_platform_data *gpmc_nand_data)
{
	struct gpmc_timings t;
	int err;

	if (!gpmc_nand_data->gpmc_t)
		return 0;

	memset(&t, 0, sizeof(t));
	t.sync_clk = gpmc_nand_data->gpmc_t->sync_clk;
	t.cs_on = gpmc_round_ns_to_ticks(gpmc_nand_data->gpmc_t->cs_on);
	t.adv_on = gpmc_round_ns_to_ticks(gpmc_nand_data->gpmc_t->adv_on);

	/* Read */
	t.adv_rd_off = gpmc_round_ns_to_ticks(
				gpmc_nand_data->gpmc_t->adv_rd_off);
	t.oe_on  = t.adv_on;
	t.access = gpmc_round_ns_to_ticks(gpmc_nand_data->gpmc_t->access);
	t.oe_off = gpmc_round_ns_to_ticks(gpmc_nand_data->gpmc_t->oe_off);
	t.cs_rd_off = gpmc_round_ns_to_ticks(gpmc_nand_data->gpmc_t->cs_rd_off);
	t.rd_cycle  = gpmc_round_ns_to_ticks(gpmc_nand_data->gpmc_t->rd_cycle);

	/* Write */
	t.adv_wr_off = gpmc_round_ns_to_ticks(
				gpmc_nand_data->gpmc_t->adv_wr_off);
	t.we_on  = t.oe_on;
	if (cpu_is_omap34xx()) {
	    t.wr_data_mux_bus =	gpmc_round_ns_to_ticks(
				gpmc_nand_data->gpmc_t->wr_data_mux_bus);
	    t.wr_access = gpmc_round_ns_to_ticks(
				gpmc_nand_data->gpmc_t->wr_access);
	}
	t.we_off = gpmc_round_ns_to_ticks(gpmc_nand_data->gpmc_t->we_off);
	t.cs_wr_off = gpmc_round_ns_to_ticks(gpmc_nand_data->gpmc_t->cs_wr_off);
	t.wr_cycle  = gpmc_round_ns_to_ticks(gpmc_nand_data->gpmc_t->wr_cycle);

	/* Configure GPMC */
	if (gpmc_nand_data->devsize == NAND_BUSWIDTH_16)
		gpmc_cs_configure(gpmc_nand_data->cs, GPMC_CONFIG_DEV_SIZE, 1);
	else
		gpmc_cs_configure(gpmc_nand_data->cs, GPMC_CONFIG_DEV_SIZE, 0);
	gpmc_cs_configure(gpmc_nand_data->cs,
			GPMC_CONFIG_DEV_TYPE, GPMC_DEVICETYPE_NAND);
	gpmc_cs_configure(gpmc_nand_data->cs, GPMC_CONFIG_WP, 0);
	err = gpmc_cs_set_timings(gpmc_nand_data->cs, &t);
	if (err)
		return err;

	return 0;
}

int __init gpmc_nand_init(struct omap_nand_platform_data *gpmc_nand_data)
{
	int err	= 0;
	struct device *dev = &gpmc_nand_device.dev;

	gpmc_nand_device.dev.platform_data = gpmc_nand_data;

	err = gpmc_cs_request(gpmc_nand_data->cs, NAND_IO_SIZE,
				(unsigned long *)&gpmc_nand_resource[0].start);
	if (err < 0) {
		dev_err(dev, "Cannot request GPMC CS\n");
		return err;
	}

	gpmc_nand_resource[0].end = gpmc_nand_resource[0].start +
							NAND_IO_SIZE - 1;

	gpmc_nand_resource[1].start =
				gpmc_get_client_irq(GPMC_IRQ_FIFOEVENTENABLE);
	gpmc_nand_resource[2].start =
				gpmc_get_client_irq(GPMC_IRQ_COUNT_EVENT);
	 /* Set timings in GPMC */
	err = omap2_nand_gpmc_retime(gpmc_nand_data);
	if (err < 0) {
		dev_err(dev, "Unable to set gpmc timings: %d\n", err);
		return err;
	}

	/* Enable RD PIN Monitoring Reg */
	if (gpmc_nand_data->dev_ready) {
		gpmc_cs_configure(gpmc_nand_data->cs, GPMC_CONFIG_RDY_BSY, 1);
	}

	gpmc_update_nand_reg(&gpmc_nand_data->reg, gpmc_nand_data->cs);

	err = platform_device_register(&gpmc_nand_device);
	if (err < 0) {
		dev_err(dev, "Unable to register NAND device\n");
		goto out_free_cs;
	}

	return 0;

out_free_cs:
	gpmc_cs_free(gpmc_nand_data->cs);

	return err;
}<|MERGE_RESOLUTION|>--- conflicted
+++ resolved
@@ -19,11 +19,8 @@
 #include <plat/nand.h>
 #include <plat/gpmc.h>
 
-<<<<<<< HEAD
-=======
 #include "soc.h"
 
->>>>>>> 68cb700c
 static struct resource gpmc_nand_resource[] = {
 	{
 		.flags		= IORESOURCE_MEM,

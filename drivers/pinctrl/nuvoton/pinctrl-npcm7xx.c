--- conflicted
+++ resolved
@@ -1898,15 +1898,9 @@
 		}
 
 		ret = irq_of_parse_and_map(np, 0);
-<<<<<<< HEAD
-		if (ret < 0) {
-			dev_err(dev, "No IRQ for GPIO bank %u\n", id);
-			return ret;
-=======
 		if (!ret) {
 			dev_err(dev, "No IRQ for GPIO bank %u\n", id);
 			return -EINVAL;
->>>>>>> 83969805
 		}
 		pctrl->gpio_bank[id].irq = ret;
 		pctrl->gpio_bank[id].irq_chip = npcmgpio_irqchip;

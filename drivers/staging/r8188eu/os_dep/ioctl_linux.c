// SPDX-License-Identifier: GPL-2.0
/* Copyright(c) 2007 - 2012 Realtek Corporation. */

#include "../include/osdep_service.h"
#include "../include/drv_types.h"
#include "../include/wlan_bssdef.h"
#include "../include/wifi.h"
#include "../include/rtw_mlme.h"
#include "../include/rtw_mlme_ext.h"
#include "../include/rtw_ioctl.h"
#include "../include/rtw_ioctl_set.h"
#include "../include/usb_ops.h"
#include "../include/rtl8188e_hal.h"
#include "../include/rtw_led.h"

#include "../include/rtw_iol.h"

#define RTL_IOCTL_WPA_SUPPLICANT	(SIOCIWFIRSTPRIV + 30)

#define SCAN_ITEM_SIZE 768
#define MAX_CUSTOM_LEN 64
#define RATE_COUNT 4

/*  combo scan */
#define WEXT_CSCAN_AMOUNT 9
#define WEXT_CSCAN_BUF_LEN		360
#define WEXT_CSCAN_HEADER		"CSCAN S\x01\x00\x00S\x00"
#define WEXT_CSCAN_HEADER_SIZE		12
#define WEXT_CSCAN_SSID_SECTION		'S'
#define WEXT_CSCAN_CHANNEL_SECTION	'C'
#define WEXT_CSCAN_NPROBE_SECTION	'N'
#define WEXT_CSCAN_ACTV_DWELL_SECTION	'A'
#define WEXT_CSCAN_PASV_DWELL_SECTION	'P'
#define WEXT_CSCAN_HOME_DWELL_SECTION	'H'
#define WEXT_CSCAN_TYPE_SECTION		'T'

static u32 rtw_rates[] = {1000000, 2000000, 5500000, 11000000,
	6000000, 9000000, 12000000, 18000000, 24000000, 36000000,
	48000000, 54000000};

void indicate_wx_scan_complete_event(struct adapter *padapter)
{
	union iwreq_data wrqu;

	memset(&wrqu, 0, sizeof(union iwreq_data));
	wireless_send_event(padapter->pnetdev, SIOCGIWSCAN, &wrqu, NULL);
}

void rtw_indicate_wx_assoc_event(struct adapter *padapter)
{
	union iwreq_data wrqu;
	struct	mlme_priv *pmlmepriv = &padapter->mlmepriv;

	memset(&wrqu, 0, sizeof(union iwreq_data));

	wrqu.ap_addr.sa_family = ARPHRD_ETHER;

	memcpy(wrqu.ap_addr.sa_data, pmlmepriv->cur_network.network.MacAddress, ETH_ALEN);

	wireless_send_event(padapter->pnetdev, SIOCGIWAP, &wrqu, NULL);
}

void rtw_indicate_wx_disassoc_event(struct adapter *padapter)
{
	union iwreq_data wrqu;

	memset(&wrqu, 0, sizeof(union iwreq_data));

	wrqu.ap_addr.sa_family = ARPHRD_ETHER;
	memset(wrqu.ap_addr.sa_data, 0, ETH_ALEN);

	wireless_send_event(padapter->pnetdev, SIOCGIWAP, &wrqu, NULL);
}

static char *translate_scan(struct adapter *padapter,
			    struct iw_request_info *info,
			    struct wlan_network *pnetwork,
			    char *start, char *stop)
{
	struct mlme_priv *pmlmepriv = &padapter->mlmepriv;
	struct iw_event iwe;
	u16 cap;
	__le16 le_tmp;
	u32 ht_ielen = 0;
	char *custom;
	char *p;
	u16 max_rate = 0, rate, ht_cap = false;
	u32 i = 0;
	u8 bw_40MHz = 0, short_GI = 0;
	u16 mcs_rate = 0;
	u8 ss, sq;
	struct wifidirect_info *pwdinfo = &padapter->wdinfo;

	if (!rtw_p2p_chk_state(pwdinfo, P2P_STATE_NONE)) {
		u32	blnGotP2PIE = false;

		/*	User is doing the P2P device discovery */
		/*	The prefix of SSID should be "DIRECT-" and the IE should contains the P2P IE. */
		/*	If not, the driver should ignore this AP and go to the next AP. */

		/*	Verifying the SSID */
		if (!memcmp(pnetwork->network.Ssid.Ssid, pwdinfo->p2p_wildcard_ssid, P2P_WILDCARD_SSID_LEN)) {
			u32	p2pielen = 0;

			if (pnetwork->network.Reserved[0] == 2) {/*  Probe Request */
				/*	Verifying the P2P IE */
				if (rtw_get_p2p_ie(pnetwork->network.IEs, pnetwork->network.IELength, NULL, &p2pielen))
					blnGotP2PIE = true;
			} else {/*  Beacon or Probe Respones */
				/*	Verifying the P2P IE */
				if (rtw_get_p2p_ie(&pnetwork->network.IEs[12], pnetwork->network.IELength - 12, NULL, &p2pielen))
					blnGotP2PIE = true;
			}
		}

		if (!blnGotP2PIE)
			return start;
	}

	/*  AP MAC address  */
	iwe.cmd = SIOCGIWAP;
	iwe.u.ap_addr.sa_family = ARPHRD_ETHER;

	memcpy(iwe.u.ap_addr.sa_data, pnetwork->network.MacAddress, ETH_ALEN);
	start = iwe_stream_add_event(info, start, stop, &iwe, IW_EV_ADDR_LEN);

	/* Add the ESSID */
	iwe.cmd = SIOCGIWESSID;
	iwe.u.data.flags = 1;
	iwe.u.data.length = min_t(u16, pnetwork->network.Ssid.SsidLength, 32);
	start = iwe_stream_add_point(info, start, stop, &iwe, pnetwork->network.Ssid.Ssid);

	/* parsing HT_CAP_IE */
	p = rtw_get_ie(&pnetwork->network.IEs[12], _HT_CAPABILITY_IE_, &ht_ielen, pnetwork->network.IELength - 12);

	if (p && ht_ielen > 0) {
		struct ieee80211_ht_cap *pht_capie;

		ht_cap = true;
		pht_capie = (struct ieee80211_ht_cap *)(p + 2);
		memcpy(&mcs_rate, pht_capie->mcs.rx_mask, 2);
		bw_40MHz = (le16_to_cpu(pht_capie->cap_info) &
			    IEEE80211_HT_CAP_SUP_WIDTH_20_40) ? 1 : 0;
		short_GI = (le16_to_cpu(pht_capie->cap_info) &
			    (IEEE80211_HT_CAP_SGI_20 | IEEE80211_HT_CAP_SGI_40)) ? 1 : 0;
	}

	/* Add the protocol name */
	iwe.cmd = SIOCGIWNAME;
	if ((rtw_is_cckratesonly_included((u8 *)&pnetwork->network.SupportedRates))) {
		if (ht_cap)
			snprintf(iwe.u.name, IFNAMSIZ, "IEEE 802.11bn");
		else
		snprintf(iwe.u.name, IFNAMSIZ, "IEEE 802.11b");
	} else if ((rtw_is_cckrates_included((u8 *)&pnetwork->network.SupportedRates))) {
		if (ht_cap)
			snprintf(iwe.u.name, IFNAMSIZ, "IEEE 802.11bgn");
		else
			snprintf(iwe.u.name, IFNAMSIZ, "IEEE 802.11bg");
	} else {
		if (ht_cap)
			snprintf(iwe.u.name, IFNAMSIZ, "IEEE 802.11gn");
		else
			snprintf(iwe.u.name, IFNAMSIZ, "IEEE 802.11g");
	}

	start = iwe_stream_add_event(info, start, stop, &iwe, IW_EV_CHAR_LEN);

	  /* Add mode */
	iwe.cmd = SIOCGIWMODE;
	memcpy(&le_tmp, rtw_get_capability_from_ie(pnetwork->network.IEs), 2);

	cap = le16_to_cpu(le_tmp);

	if (cap & (WLAN_CAPABILITY_IBSS | WLAN_CAPABILITY_BSS)) {
		if (cap & WLAN_CAPABILITY_BSS)
			iwe.u.mode = IW_MODE_MASTER;
		else
			iwe.u.mode = IW_MODE_ADHOC;

		start = iwe_stream_add_event(info, start, stop, &iwe, IW_EV_UINT_LEN);
	}

	if (pnetwork->network.Configuration.DSConfig < 1)
		pnetwork->network.Configuration.DSConfig = 1;

	 /* Add frequency/channel */
	iwe.cmd = SIOCGIWFREQ;
	iwe.u.freq.m = rtw_ch2freq(pnetwork->network.Configuration.DSConfig) * 100000;
	iwe.u.freq.e = 1;
	iwe.u.freq.i = pnetwork->network.Configuration.DSConfig;
	start = iwe_stream_add_event(info, start, stop, &iwe, IW_EV_FREQ_LEN);

	/* Add encryption capability */
	iwe.cmd = SIOCGIWENCODE;
	if (cap & WLAN_CAPABILITY_PRIVACY)
		iwe.u.data.flags = IW_ENCODE_ENABLED | IW_ENCODE_NOKEY;
	else
		iwe.u.data.flags = IW_ENCODE_DISABLED;
	iwe.u.data.length = 0;
	start = iwe_stream_add_point(info, start, stop, &iwe, pnetwork->network.Ssid.Ssid);

	/*Add basic and extended rates */
	max_rate = 0;
	custom = kzalloc(MAX_CUSTOM_LEN, GFP_ATOMIC);
	if (!custom)
		return start;
	p = custom;
	p += snprintf(p, MAX_CUSTOM_LEN - (p - custom), " Rates (Mb/s): ");
	while (pnetwork->network.SupportedRates[i] != 0) {
		rate = pnetwork->network.SupportedRates[i] & 0x7F;
		if (rate > max_rate)
			max_rate = rate;
		p += snprintf(p, MAX_CUSTOM_LEN - (p - custom),
			      "%d%s ", rate >> 1, (rate & 1) ? ".5" : "");
		i++;
	}

	if (ht_cap) {
		if (mcs_rate & 0x8000)/* MCS15 */
			max_rate = (bw_40MHz) ? ((short_GI) ? 300 : 270) : ((short_GI) ? 144 : 130);
		else if (mcs_rate & 0x0080)/* MCS7 */
			;
		else/* default MCS7 */
			max_rate = (bw_40MHz) ? ((short_GI) ? 150 : 135) : ((short_GI) ? 72 : 65);

		max_rate = max_rate * 2;/* Mbps/2; */
	}

	iwe.cmd = SIOCGIWRATE;
	iwe.u.bitrate.fixed = 0;
	iwe.u.bitrate.disabled = 0;
	iwe.u.bitrate.value = max_rate * 500000;
	start = iwe_stream_add_event(info, start, stop, &iwe, IW_EV_PARAM_LEN);

	/* parsing WPA/WPA2 IE */
	{
		u8 *buf;
		u8 *wpa_ie, *rsn_ie;
		u16 wpa_len = 0, rsn_len = 0;
		u8 *p;

		buf = kzalloc(MAX_WPA_IE_LEN, GFP_ATOMIC);
		if (!buf)
			goto exit;
		wpa_ie = kzalloc(255, GFP_ATOMIC);
		if (!wpa_ie) {
			kfree(buf);
			goto exit;
		}
		rsn_ie = kzalloc(255, GFP_ATOMIC);
		if (!rsn_ie) {
			kfree(buf);
			kfree(wpa_ie);
			goto exit;
		}
		rtw_get_sec_ie(pnetwork->network.IEs, pnetwork->network.IELength, rsn_ie, &rsn_len, wpa_ie, &wpa_len);

		if (wpa_len > 0) {
			p = buf;
			memset(buf, 0, MAX_WPA_IE_LEN);
			p += sprintf(p, "wpa_ie =");
			for (i = 0; i < wpa_len; i++)
				p += sprintf(p, "%02x", wpa_ie[i]);

			memset(&iwe, 0, sizeof(iwe));
			iwe.cmd = IWEVCUSTOM;
			iwe.u.data.length = strlen(buf);
			start = iwe_stream_add_point(info, start, stop, &iwe, buf);

			memset(&iwe, 0, sizeof(iwe));
			iwe.cmd = IWEVGENIE;
			iwe.u.data.length = wpa_len;
			start = iwe_stream_add_point(info, start, stop, &iwe, wpa_ie);
		}
		if (rsn_len > 0) {
			p = buf;
			memset(buf, 0, MAX_WPA_IE_LEN);
			p += sprintf(p, "rsn_ie =");
			for (i = 0; i < rsn_len; i++)
				p += sprintf(p, "%02x", rsn_ie[i]);
			memset(&iwe, 0, sizeof(iwe));
			iwe.cmd = IWEVCUSTOM;
			iwe.u.data.length = strlen(buf);
			start = iwe_stream_add_point(info, start, stop, &iwe, buf);

			memset(&iwe, 0, sizeof(iwe));
			iwe.cmd = IWEVGENIE;
			iwe.u.data.length = rsn_len;
			start = iwe_stream_add_point(info, start, stop, &iwe, rsn_ie);
		}
		kfree(buf);
		kfree(wpa_ie);
		kfree(rsn_ie);
	}

	{/* parsing WPS IE */
		uint cnt = 0, total_ielen;
		u8 *wpsie_ptr = NULL;
		uint wps_ielen = 0;

		u8 *ie_ptr = pnetwork->network.IEs + _FIXED_IE_LENGTH_;
		total_ielen = pnetwork->network.IELength - _FIXED_IE_LENGTH_;

		while (cnt < total_ielen) {
			if (rtw_is_wps_ie(&ie_ptr[cnt], &wps_ielen) && (wps_ielen > 2)) {
				wpsie_ptr = &ie_ptr[cnt];
				iwe.cmd = IWEVGENIE;
				iwe.u.data.length = (u16)wps_ielen;
				start = iwe_stream_add_point(info, start, stop, &iwe, wpsie_ptr);
			}
			cnt += ie_ptr[cnt + 1] + 2; /* goto next */
		}
	}

	/* Add quality statistics */
	iwe.cmd = IWEVQUAL;
	iwe.u.qual.updated = IW_QUAL_QUAL_UPDATED | IW_QUAL_LEVEL_UPDATED | IW_QUAL_NOISE_INVALID;

	if (check_fwstate(pmlmepriv, _FW_LINKED) &&
	    is_same_network(&pmlmepriv->cur_network.network, &pnetwork->network)) {
		ss = padapter->recvpriv.signal_strength;
		sq = padapter->recvpriv.signal_qual;
	} else {
		ss = pnetwork->network.PhyInfo.SignalStrength;
		sq = pnetwork->network.PhyInfo.SignalQuality;
	}

	iwe.u.qual.level = (u8)ss;
	iwe.u.qual.qual = (u8)sq;   /*  signal quality */
	iwe.u.qual.noise = 0; /*  noise level */
	start = iwe_stream_add_event(info, start, stop, &iwe, IW_EV_QUAL_LEN);
exit:
	kfree(custom);
	return start;
}

static int wpa_set_auth_algs(struct net_device *dev, u32 value)
{
	struct adapter *padapter = (struct adapter *)rtw_netdev_priv(dev);
	int ret = 0;

	if ((value & AUTH_ALG_SHARED_KEY) && (value & AUTH_ALG_OPEN_SYSTEM)) {
		padapter->securitypriv.ndisencryptstatus = Ndis802_11Encryption1Enabled;
		padapter->securitypriv.ndisauthtype = Ndis802_11AuthModeAutoSwitch;
		padapter->securitypriv.dot11AuthAlgrthm = dot11AuthAlgrthm_Auto;
	} else if (value & AUTH_ALG_SHARED_KEY) {
		padapter->securitypriv.ndisencryptstatus = Ndis802_11Encryption1Enabled;

		padapter->securitypriv.ndisauthtype = Ndis802_11AuthModeShared;
		padapter->securitypriv.dot11AuthAlgrthm = dot11AuthAlgrthm_Shared;
	} else if (value & AUTH_ALG_OPEN_SYSTEM) {
		if (padapter->securitypriv.ndisauthtype < Ndis802_11AuthModeWPAPSK) {
			padapter->securitypriv.ndisauthtype = Ndis802_11AuthModeOpen;
			padapter->securitypriv.dot11AuthAlgrthm = dot11AuthAlgrthm_Open;
		}
	} else if (!(value & AUTH_ALG_LEAP)) {
		ret = -EINVAL;
	}
	return ret;
}

static int wpa_set_encryption(struct net_device *dev, struct ieee_param *param, u32 param_len)
{
	int ret = 0;
	u32 wep_key_idx, wep_key_len, wep_total_len;
	struct ndis_802_11_wep	 *pwep = NULL;
	struct adapter *padapter = (struct adapter *)rtw_netdev_priv(dev);
	struct mlme_priv	*pmlmepriv = &padapter->mlmepriv;
	struct security_priv *psecuritypriv = &padapter->securitypriv;
	struct wifidirect_info *pwdinfo = &padapter->wdinfo;

	param->u.crypt.err = 0;
	param->u.crypt.alg[IEEE_CRYPT_ALG_NAME_LEN - 1] = '\0';

	if (param_len < (u32)((u8 *)param->u.crypt.key - (u8 *)param) + param->u.crypt.key_len) {
		ret =  -EINVAL;
		goto exit;
	}

	if (param->sta_addr[0] == 0xff && param->sta_addr[1] == 0xff &&
	    param->sta_addr[2] == 0xff && param->sta_addr[3] == 0xff &&
	    param->sta_addr[4] == 0xff && param->sta_addr[5] == 0xff) {
		if (param->u.crypt.idx >= WEP_KEYS) {
			ret = -EINVAL;
			goto exit;
		}
	} else {
		ret = -EINVAL;
		goto exit;
	}

	if (strcmp(param->u.crypt.alg, "WEP") == 0) {
		padapter->securitypriv.ndisencryptstatus = Ndis802_11Encryption1Enabled;
		padapter->securitypriv.dot11PrivacyAlgrthm = _WEP40_;
		padapter->securitypriv.dot118021XGrpPrivacy = _WEP40_;

		wep_key_idx = param->u.crypt.idx;
		wep_key_len = param->u.crypt.key_len;

		if (wep_key_idx > WEP_KEYS)
			return -EINVAL;

		if (wep_key_len > 0) {
			wep_key_len = wep_key_len <= 5 ? 5 : 13;
			wep_total_len = wep_key_len + sizeof(*pwep);
			pwep = kzalloc(wep_total_len, GFP_KERNEL);
			if (!pwep)
				goto exit;

			pwep->KeyLength = wep_key_len;
			pwep->Length = wep_total_len;
			if (wep_key_len == 13) {
				padapter->securitypriv.dot11PrivacyAlgrthm = _WEP104_;
				padapter->securitypriv.dot118021XGrpPrivacy = _WEP104_;
			}
		} else {
			ret = -EINVAL;
			goto exit;
		}
		pwep->KeyIndex = wep_key_idx;
		pwep->KeyIndex |= 0x80000000;
		memcpy(pwep->KeyMaterial,  param->u.crypt.key, pwep->KeyLength);
		if (param->u.crypt.set_tx) {
			if (rtw_set_802_11_add_wep(padapter, pwep) == (u8)_FAIL)
				ret = -EOPNOTSUPP;
		} else {
			if (wep_key_idx >= WEP_KEYS) {
				ret = -EOPNOTSUPP;
				goto exit;
			}
			memcpy(&psecuritypriv->dot11DefKey[wep_key_idx].skey[0], pwep->KeyMaterial, pwep->KeyLength);
			psecuritypriv->dot11DefKeylen[wep_key_idx] = pwep->KeyLength;
			rtw_set_key(padapter, psecuritypriv, wep_key_idx, 0);
		}
		goto exit;
	}

	if (padapter->securitypriv.dot11AuthAlgrthm == dot11AuthAlgrthm_8021X) { /*  802_1x */
		struct sta_info *psta, *pbcmc_sta;
		struct sta_priv *pstapriv = &padapter->stapriv;

		if (check_fwstate(pmlmepriv, WIFI_STATION_STATE | WIFI_MP_STATE)) { /* sta mode */
			psta = rtw_get_stainfo(pstapriv, get_bssid(pmlmepriv));
			if (!psta) {
				;
			} else {
				if (strcmp(param->u.crypt.alg, "none") != 0)
					psta->ieee8021x_blocked = false;

				if ((padapter->securitypriv.ndisencryptstatus == Ndis802_11Encryption2Enabled) ||
				    (padapter->securitypriv.ndisencryptstatus ==  Ndis802_11Encryption3Enabled))
					psta->dot118021XPrivacy = padapter->securitypriv.dot11PrivacyAlgrthm;

				if (param->u.crypt.set_tx == 1) { /* pairwise key */
					memcpy(psta->dot118021x_UncstKey.skey,  param->u.crypt.key, (param->u.crypt.key_len > 16 ? 16 : param->u.crypt.key_len));

					if (strcmp(param->u.crypt.alg, "TKIP") == 0) { /* set mic key */
						memcpy(psta->dot11tkiptxmickey.skey, &param->u.crypt.key[16], 8);
						memcpy(psta->dot11tkiprxmickey.skey, &param->u.crypt.key[24], 8);
						padapter->securitypriv.busetkipkey = false;
					}

					rtw_setstakey_cmd(padapter, (unsigned char *)psta, true);
				} else { /* group key */
					memcpy(padapter->securitypriv.dot118021XGrpKey[param->u.crypt.idx].skey,  param->u.crypt.key, (param->u.crypt.key_len > 16 ? 16 : param->u.crypt.key_len));
					memcpy(padapter->securitypriv.dot118021XGrptxmickey[param->u.crypt.idx].skey, &param->u.crypt.key[16], 8);
					memcpy(padapter->securitypriv.dot118021XGrprxmickey[param->u.crypt.idx].skey, &param->u.crypt.key[24], 8);
					padapter->securitypriv.binstallGrpkey = true;

					padapter->securitypriv.dot118021XGrpKeyid = param->u.crypt.idx;

					rtw_set_key(padapter, &padapter->securitypriv, param->u.crypt.idx, 1);
					if (rtw_p2p_chk_state(pwdinfo, P2P_STATE_PROVISIONING_ING))
						rtw_p2p_set_state(pwdinfo, P2P_STATE_PROVISIONING_DONE);
				}
			}
			pbcmc_sta = rtw_get_bcmc_stainfo(padapter);
			if (!pbcmc_sta) {
				;
			} else {
				/* Jeff: don't disable ieee8021x_blocked while clearing key */
				if (strcmp(param->u.crypt.alg, "none") != 0)
					pbcmc_sta->ieee8021x_blocked = false;

				if ((padapter->securitypriv.ndisencryptstatus == Ndis802_11Encryption2Enabled) ||
				    (padapter->securitypriv.ndisencryptstatus ==  Ndis802_11Encryption3Enabled))
					pbcmc_sta->dot118021XPrivacy = padapter->securitypriv.dot11PrivacyAlgrthm;
			}
		}
	}

exit:

	kfree(pwep);

	return ret;
}

static int rtw_set_wpa_ie(struct adapter *padapter, char *pie, unsigned short ielen)
{
	u8 *buf = NULL;
	int group_cipher = 0, pairwise_cipher = 0;
	int ret = 0;
	struct wifidirect_info *pwdinfo = &padapter->wdinfo;

	if (ielen > MAX_WPA_IE_LEN || !pie) {
		_clr_fwstate_(&padapter->mlmepriv, WIFI_UNDER_WPS);
		if (!pie)
			return ret;
		else
			return -EINVAL;
	}

	if (ielen) {
		buf = kmemdup(pie, ielen, GFP_KERNEL);
		if (!buf) {
			ret =  -ENOMEM;
			goto exit;
		}

		if (ielen < RSN_HEADER_LEN) {
			ret  = -1;
			goto exit;
		}

		if (rtw_parse_wpa_ie(buf, ielen, &group_cipher, &pairwise_cipher, NULL) == _SUCCESS) {
			padapter->securitypriv.dot11AuthAlgrthm = dot11AuthAlgrthm_8021X;
			padapter->securitypriv.ndisauthtype = Ndis802_11AuthModeWPAPSK;
			memcpy(padapter->securitypriv.supplicant_ie, &buf[0], ielen);
		}

		if (rtw_parse_wpa2_ie(buf, ielen, &group_cipher, &pairwise_cipher, NULL) == _SUCCESS) {
			padapter->securitypriv.dot11AuthAlgrthm = dot11AuthAlgrthm_8021X;
			padapter->securitypriv.ndisauthtype = Ndis802_11AuthModeWPA2PSK;
			memcpy(padapter->securitypriv.supplicant_ie, &buf[0], ielen);
		}

		switch (group_cipher) {
		case WPA_CIPHER_NONE:
			padapter->securitypriv.dot118021XGrpPrivacy = _NO_PRIVACY_;
			padapter->securitypriv.ndisencryptstatus = Ndis802_11EncryptionDisabled;
			break;
		case WPA_CIPHER_WEP40:
			padapter->securitypriv.dot118021XGrpPrivacy = _WEP40_;
			padapter->securitypriv.ndisencryptstatus = Ndis802_11Encryption1Enabled;
			break;
		case WPA_CIPHER_TKIP:
			padapter->securitypriv.dot118021XGrpPrivacy = _TKIP_;
			padapter->securitypriv.ndisencryptstatus = Ndis802_11Encryption2Enabled;
			break;
		case WPA_CIPHER_CCMP:
			padapter->securitypriv.dot118021XGrpPrivacy = _AES_;
			padapter->securitypriv.ndisencryptstatus = Ndis802_11Encryption3Enabled;
			break;
		case WPA_CIPHER_WEP104:
			padapter->securitypriv.dot118021XGrpPrivacy = _WEP104_;
			padapter->securitypriv.ndisencryptstatus = Ndis802_11Encryption1Enabled;
			break;
		}

		switch (pairwise_cipher) {
		case WPA_CIPHER_NONE:
			padapter->securitypriv.dot11PrivacyAlgrthm = _NO_PRIVACY_;
			padapter->securitypriv.ndisencryptstatus = Ndis802_11EncryptionDisabled;
			break;
		case WPA_CIPHER_WEP40:
			padapter->securitypriv.dot11PrivacyAlgrthm = _WEP40_;
			padapter->securitypriv.ndisencryptstatus = Ndis802_11Encryption1Enabled;
			break;
		case WPA_CIPHER_TKIP:
			padapter->securitypriv.dot11PrivacyAlgrthm = _TKIP_;
			padapter->securitypriv.ndisencryptstatus = Ndis802_11Encryption2Enabled;
			break;
		case WPA_CIPHER_CCMP:
			padapter->securitypriv.dot11PrivacyAlgrthm = _AES_;
			padapter->securitypriv.ndisencryptstatus = Ndis802_11Encryption3Enabled;
			break;
		case WPA_CIPHER_WEP104:
			padapter->securitypriv.dot11PrivacyAlgrthm = _WEP104_;
			padapter->securitypriv.ndisencryptstatus = Ndis802_11Encryption1Enabled;
			break;
		}

		_clr_fwstate_(&padapter->mlmepriv, WIFI_UNDER_WPS);
		{/* set wps_ie */
			u16 cnt = 0;
			u8 eid, wps_oui[4] = {0x0, 0x50, 0xf2, 0x04};

			while (cnt < ielen) {
				eid = buf[cnt];
				if ((eid == _VENDOR_SPECIFIC_IE_) && (!memcmp(&buf[cnt + 2], wps_oui, 4))) {
					padapter->securitypriv.wps_ie_len = ((buf[cnt + 1] + 2) < (MAX_WPA_IE_LEN << 2)) ? (buf[cnt + 1] + 2) : (MAX_WPA_IE_LEN << 2);

					memcpy(padapter->securitypriv.wps_ie, &buf[cnt], padapter->securitypriv.wps_ie_len);

					set_fwstate(&padapter->mlmepriv, WIFI_UNDER_WPS);
					if (rtw_p2p_chk_state(pwdinfo, P2P_STATE_GONEGO_OK))
						rtw_p2p_set_state(pwdinfo, P2P_STATE_PROVISIONING_ING);
					cnt += buf[cnt + 1] + 2;
					break;
				} else {
					cnt += buf[cnt + 1] + 2; /* goto next */
				}
			}
		}
	}

exit:
	kfree(buf);
	return ret;
}

typedef unsigned char   NDIS_802_11_RATES_EX[NDIS_802_11_LENGTH_RATES_EX];

static int rtw_wx_get_name(struct net_device *dev,
			     struct iw_request_info *info,
			     union iwreq_data *wrqu, char *extra)
{
	struct adapter *padapter = (struct adapter *)rtw_netdev_priv(dev);
	u32 ht_ielen = 0;
	char *p;
	u8 ht_cap = false;
	struct	mlme_priv	*pmlmepriv = &padapter->mlmepriv;
	struct wlan_bssid_ex  *pcur_bss = &pmlmepriv->cur_network.network;
	NDIS_802_11_RATES_EX *prates = NULL;

	if (check_fwstate(pmlmepriv, _FW_LINKED | WIFI_ADHOC_MASTER_STATE)) {
		/* parsing HT_CAP_IE */
		p = rtw_get_ie(&pcur_bss->IEs[12], _HT_CAPABILITY_IE_, &ht_ielen, pcur_bss->IELength - 12);
		if (p && ht_ielen > 0)
			ht_cap = true;

		prates = &pcur_bss->SupportedRates;

		if (rtw_is_cckratesonly_included((u8 *)prates)) {
			if (ht_cap)
				snprintf(wrqu->name, IFNAMSIZ, "IEEE 802.11bn");
			else
				snprintf(wrqu->name, IFNAMSIZ, "IEEE 802.11b");
		} else if (rtw_is_cckrates_included((u8 *)prates)) {
			if (ht_cap)
				snprintf(wrqu->name, IFNAMSIZ, "IEEE 802.11bgn");
			else
				snprintf(wrqu->name, IFNAMSIZ, "IEEE 802.11bg");
		} else {
			if (ht_cap)
				snprintf(wrqu->name, IFNAMSIZ, "IEEE 802.11gn");
			else
				snprintf(wrqu->name, IFNAMSIZ, "IEEE 802.11g");
		}
	} else {
		snprintf(wrqu->name, IFNAMSIZ, "unassociated");
	}



	return 0;
}

static int rtw_wx_get_freq(struct net_device *dev,
			     struct iw_request_info *info,
			     union iwreq_data *wrqu, char *extra)
{
	struct adapter *padapter = (struct adapter *)rtw_netdev_priv(dev);
	struct	mlme_priv	*pmlmepriv = &padapter->mlmepriv;
	struct wlan_bssid_ex  *pcur_bss = &pmlmepriv->cur_network.network;

	if (check_fwstate(pmlmepriv, _FW_LINKED)) {
		/* wrqu->freq.m = ieee80211_wlan_frequencies[pcur_bss->Configuration.DSConfig-1] * 100000; */
		wrqu->freq.m = rtw_ch2freq(pcur_bss->Configuration.DSConfig) * 100000;
		wrqu->freq.e = 1;
		wrqu->freq.i = pcur_bss->Configuration.DSConfig;
	} else {
		wrqu->freq.m = rtw_ch2freq(padapter->mlmeextpriv.cur_channel) * 100000;
		wrqu->freq.e = 1;
		wrqu->freq.i = padapter->mlmeextpriv.cur_channel;
	}

	return 0;
}

static int rtw_wx_set_mode(struct net_device *dev, struct iw_request_info *a,
			     union iwreq_data *wrqu, char *b)
{
	struct adapter *padapter = (struct adapter *)rtw_netdev_priv(dev);
	enum ndis_802_11_network_infra networkType;
	int ret = 0;



	if (_FAIL == rtw_pwr_wakeup(padapter)) {
		ret = -EPERM;
		goto exit;
	}

	if (!padapter->hw_init_completed) {
		ret = -EPERM;
		goto exit;
	}

	switch (wrqu->mode) {
	case IW_MODE_AUTO:
		networkType = Ndis802_11AutoUnknown;
		break;
	case IW_MODE_ADHOC:
		networkType = Ndis802_11IBSS;
		break;
	case IW_MODE_MASTER:
		networkType = Ndis802_11APMode;
		break;
	case IW_MODE_INFRA:
		networkType = Ndis802_11Infrastructure;
		break;
	default:
		ret = -EINVAL;
		goto exit;
	}
	if (!rtw_set_802_11_infrastructure_mode(padapter, networkType)) {
		ret = -EPERM;
		goto exit;
	}
	rtw_setopmode_cmd(padapter, networkType);
exit:

	return ret;
}

static int rtw_wx_get_mode(struct net_device *dev, struct iw_request_info *a,
			     union iwreq_data *wrqu, char *b)
{
	struct adapter *padapter = (struct adapter *)rtw_netdev_priv(dev);
	struct	mlme_priv	*pmlmepriv = &padapter->mlmepriv;

	if (check_fwstate(pmlmepriv, WIFI_STATION_STATE))
		wrqu->mode = IW_MODE_INFRA;
	else if  ((check_fwstate(pmlmepriv, WIFI_ADHOC_MASTER_STATE)) ||
		  (check_fwstate(pmlmepriv, WIFI_ADHOC_STATE)))
		wrqu->mode = IW_MODE_ADHOC;
	else if (check_fwstate(pmlmepriv, WIFI_AP_STATE))
		wrqu->mode = IW_MODE_MASTER;
	else
		wrqu->mode = IW_MODE_AUTO;



	return 0;
}

static int rtw_wx_set_pmkid(struct net_device *dev,
			    struct iw_request_info *a,
			    union iwreq_data *wrqu, char *extra)
{
	struct adapter *padapter = (struct adapter *)rtw_netdev_priv(dev);
	u8   j, blInserted = false;
	int  ret = false;
	struct security_priv *psecuritypriv = &padapter->securitypriv;
	struct iw_pmksa *pPMK = (struct iw_pmksa *)extra;
	u8     strZeroMacAddress[ETH_ALEN] = {0x00};
	u8     strIssueBssid[ETH_ALEN] = {0x00};

	memcpy(strIssueBssid, pPMK->bssid.sa_data, ETH_ALEN);
	if (pPMK->cmd == IW_PMKSA_ADD) {
		if (!memcmp(strIssueBssid, strZeroMacAddress, ETH_ALEN))
			return ret;
		else
			ret = true;
		blInserted = false;

		/* overwrite PMKID */
		for (j = 0; j < NUM_PMKID_CACHE; j++) {
			if (!memcmp(psecuritypriv->PMKIDList[j].Bssid, strIssueBssid, ETH_ALEN)) {
				/*  BSSID is matched, the same AP => rewrite with new PMKID. */
				memcpy(psecuritypriv->PMKIDList[j].PMKID, pPMK->pmkid, IW_PMKID_LEN);
				psecuritypriv->PMKIDList[j].bUsed = true;
				psecuritypriv->PMKIDIndex = j + 1;
				blInserted = true;
				break;
			}
		}

		if (!blInserted) {
			/*  Find a new entry */
			memcpy(psecuritypriv->PMKIDList[psecuritypriv->PMKIDIndex].Bssid, strIssueBssid, ETH_ALEN);
			memcpy(psecuritypriv->PMKIDList[psecuritypriv->PMKIDIndex].PMKID, pPMK->pmkid, IW_PMKID_LEN);

			psecuritypriv->PMKIDList[psecuritypriv->PMKIDIndex].bUsed = true;
			psecuritypriv->PMKIDIndex++;
			if (psecuritypriv->PMKIDIndex == 16)
				psecuritypriv->PMKIDIndex = 0;
		}
	} else if (pPMK->cmd == IW_PMKSA_REMOVE) {
		ret = true;
		for (j = 0; j < NUM_PMKID_CACHE; j++) {
			if (!memcmp(psecuritypriv->PMKIDList[j].Bssid, strIssueBssid, ETH_ALEN)) {
				/*  BSSID is matched, the same AP => Remove this PMKID information and reset it. */
				memset(psecuritypriv->PMKIDList[j].Bssid, 0x00, ETH_ALEN);
				psecuritypriv->PMKIDList[j].bUsed = false;
				break;
			}
	       }
	} else if (pPMK->cmd == IW_PMKSA_FLUSH) {
		memset(&psecuritypriv->PMKIDList[0], 0x00, sizeof(struct rt_pmkid_list) * NUM_PMKID_CACHE);
		psecuritypriv->PMKIDIndex = 0;
		ret = true;
	}
	return ret;
}

static int rtw_wx_get_sens(struct net_device *dev,
			     struct iw_request_info *info,
			     union iwreq_data *wrqu, char *extra)
{
	wrqu->sens.value = 0;
	wrqu->sens.fixed = 0;	/* no auto select */
	wrqu->sens.disabled = 1;
	return 0;
}

static int rtw_wx_get_range(struct net_device *dev,
				struct iw_request_info *info,
				union iwreq_data *wrqu, char *extra)
{
	struct iw_range *range = (struct iw_range *)extra;
	struct adapter *padapter = (struct adapter *)rtw_netdev_priv(dev);
	struct mlme_ext_priv	*pmlmeext = &padapter->mlmeextpriv;

	u16 val;
	int i;

	wrqu->data.length = sizeof(*range);
	memset(range, 0, sizeof(*range));

	/* Let's try to keep this struct in the same order as in
	 * linux/include/wireless.h
	 */

	/* TODO: See what values we can set, and remove the ones we can't
	 * set, or fill them with some default data.
	 */

	/* ~5 Mb/s real (802.11b) */
	range->throughput = 5 * 1000 * 1000;

	/* signal level threshold range */

	/* percent values between 0 and 100. */
	range->max_qual.qual = 100;
	range->max_qual.level = 100;
	range->max_qual.noise = 100;
	range->max_qual.updated = 7; /* Updated all three */

	range->avg_qual.qual = 92; /* > 8% missed beacons is 'bad' */
	/* TODO: Find real 'good' to 'bad' threshol value for RSSI */
	range->avg_qual.level = 178; /* -78 dBm */
	range->avg_qual.noise = 0;
	range->avg_qual.updated = 7; /* Updated all three */

	range->num_bitrates = RATE_COUNT;

	for (i = 0; i < RATE_COUNT && i < IW_MAX_BITRATES; i++)
		range->bitrate[i] = rtw_rates[i];

	range->min_frag = MIN_FRAG_THRESHOLD;
	range->max_frag = MAX_FRAG_THRESHOLD;

	range->pm_capa = 0;

	range->we_version_compiled = WIRELESS_EXT;
	range->we_version_source = 16;

	for (i = 0, val = 0; i < MAX_CHANNEL_NUM; i++) {
		/*  Include only legal frequencies for some countries */
		if (pmlmeext->channel_set[i].ChannelNum != 0) {
			range->freq[val].i = pmlmeext->channel_set[i].ChannelNum;
			range->freq[val].m = rtw_ch2freq(pmlmeext->channel_set[i].ChannelNum) * 100000;
			range->freq[val].e = 1;
			val++;
		}

		if (val == IW_MAX_FREQUENCIES)
			break;
	}

	range->num_channels = val;
	range->num_frequency = val;

/*  The following code will proivde the security capability to network manager. */
/*  If the driver doesn't provide this capability to network manager, */
/*  the WPA/WPA2 routers can't be chosen in the network manager. */

/*
#define IW_SCAN_CAPA_NONE		0x00
#define IW_SCAN_CAPA_ESSID		0x01
#define IW_SCAN_CAPA_BSSID		0x02
#define IW_SCAN_CAPA_CHANNEL		0x04
#define IW_SCAN_CAPA_MODE		0x08
#define IW_SCAN_CAPA_RATE		0x10
#define IW_SCAN_CAPA_TYPE		0x20
#define IW_SCAN_CAPA_TIME		0x40
*/

	range->enc_capa = IW_ENC_CAPA_WPA | IW_ENC_CAPA_WPA2 |
			  IW_ENC_CAPA_CIPHER_TKIP | IW_ENC_CAPA_CIPHER_CCMP;

	range->scan_capa = IW_SCAN_CAPA_ESSID | IW_SCAN_CAPA_TYPE |
			   IW_SCAN_CAPA_BSSID | IW_SCAN_CAPA_CHANNEL |
			   IW_SCAN_CAPA_MODE | IW_SCAN_CAPA_RATE;


	return 0;
}

/* set bssid flow */
/* s1. rtw_set_802_11_infrastructure_mode() */
/* s2. rtw_set_802_11_authentication_mode() */
/* s3. set_802_11_encryption_mode() */
/* s4. rtw_set_802_11_bssid() */
static int rtw_wx_set_wap(struct net_device *dev,
			 struct iw_request_info *info,
			 union iwreq_data *awrq,
			 char *extra)
{
	uint ret = 0;
	struct adapter *padapter = (struct adapter *)rtw_netdev_priv(dev);
	struct sockaddr *temp = (struct sockaddr *)awrq;
	struct	mlme_priv	*pmlmepriv = &padapter->mlmepriv;
	struct list_head *phead;
	u8 *dst_bssid, *src_bssid;
	struct __queue *queue	= &pmlmepriv->scanned_queue;
	struct	wlan_network	*pnetwork = NULL;
	enum ndis_802_11_auth_mode	authmode;



	if (_FAIL == rtw_pwr_wakeup(padapter)) {
		ret = -1;
		goto exit;
	}

	if (!padapter->bup) {
		ret = -1;
		goto exit;
	}

	if (temp->sa_family != ARPHRD_ETHER) {
		ret = -EINVAL;
		goto exit;
	}

	authmode = padapter->securitypriv.ndisauthtype;
	spin_lock_bh(&queue->lock);
	phead = get_list_head(queue);
	pmlmepriv->pscanned = phead->next;

	while (phead != pmlmepriv->pscanned) {

		pnetwork = container_of(pmlmepriv->pscanned, struct wlan_network, list);

		pmlmepriv->pscanned = pmlmepriv->pscanned->next;

		dst_bssid = pnetwork->network.MacAddress;

		src_bssid = temp->sa_data;

		if ((!memcmp(dst_bssid, src_bssid, ETH_ALEN))) {
			if (!rtw_set_802_11_infrastructure_mode(padapter, pnetwork->network.InfrastructureMode)) {
				ret = -1;
				spin_unlock_bh(&queue->lock);
				goto exit;
			}

			break;
		}
	}
	spin_unlock_bh(&queue->lock);

	rtw_set_802_11_authentication_mode(padapter, authmode);
	/* set_802_11_encryption_mode(padapter, padapter->securitypriv.ndisencryptstatus); */
	if (!rtw_set_802_11_bssid(padapter, temp->sa_data)) {
		ret = -1;
		goto exit;
	}

exit:



	return ret;
}

static int rtw_wx_get_wap(struct net_device *dev,
			    struct iw_request_info *info,
			    union iwreq_data *wrqu, char *extra)
{
	struct adapter *padapter = (struct adapter *)rtw_netdev_priv(dev);
	struct	mlme_priv	*pmlmepriv = &padapter->mlmepriv;
	struct wlan_bssid_ex  *pcur_bss = &pmlmepriv->cur_network.network;

	wrqu->ap_addr.sa_family = ARPHRD_ETHER;

	memset(wrqu->ap_addr.sa_data, 0, ETH_ALEN);

	if (check_fwstate(pmlmepriv, _FW_LINKED) ||
	    check_fwstate(pmlmepriv, WIFI_ADHOC_MASTER_STATE) ||
	    check_fwstate(pmlmepriv, WIFI_AP_STATE))
		memcpy(wrqu->ap_addr.sa_data, pcur_bss->MacAddress, ETH_ALEN);
	else
		memset(wrqu->ap_addr.sa_data, 0, ETH_ALEN);



	return 0;
}

static int rtw_wx_set_mlme(struct net_device *dev,
			     struct iw_request_info *info,
			     union iwreq_data *wrqu, char *extra)
{
	int ret = 0;
	struct adapter *padapter = (struct adapter *)rtw_netdev_priv(dev);
	struct iw_mlme *mlme = (struct iw_mlme *)extra;

	if (!mlme)
		return -1;

	switch (mlme->cmd) {
	case IW_MLME_DEAUTH:
		if (!rtw_set_802_11_disassociate(padapter))
			ret = -1;
		break;
	case IW_MLME_DISASSOC:
		if (!rtw_set_802_11_disassociate(padapter))
			ret = -1;
		break;
	default:
		return -EOPNOTSUPP;
	}
	return ret;
}

static int rtw_wx_set_scan(struct net_device *dev, struct iw_request_info *a,
			     union iwreq_data *wrqu, char *extra)
{
	u8 _status = false;
	int ret = 0;
	struct adapter *padapter = (struct adapter *)rtw_netdev_priv(dev);
	struct mlme_priv *pmlmepriv = &padapter->mlmepriv;
	struct ndis_802_11_ssid ssid[RTW_SSID_SCAN_AMOUNT];
	struct wifidirect_info *pwdinfo = &padapter->wdinfo;

	if (_FAIL == rtw_pwr_wakeup(padapter)) {
		ret = -1;
		goto exit;
	}

	if (padapter->bDriverStopped) {
		ret = -1;
		goto exit;
	}

	if (!padapter->bup) {
		ret = -1;
		goto exit;
	}

	if (!padapter->hw_init_completed) {
		ret = -1;
		goto exit;
	}

	/*  When Busy Traffic, driver do not site survey. So driver return success. */
	/*  wpa_supplicant will not issue SIOCSIWSCAN cmd again after scan timeout. */
	/*  modify by thomas 2011-02-22. */
	if (pmlmepriv->LinkDetectInfo.bBusyTraffic) {
		indicate_wx_scan_complete_event(padapter);
		goto exit;
	}

	if (check_fwstate(pmlmepriv, _FW_UNDER_SURVEY | _FW_UNDER_LINKING)) {
		indicate_wx_scan_complete_event(padapter);
		goto exit;
	}

/*	For the DMP WiFi Display project, the driver won't to scan because */
/*	the pmlmepriv->scan_interval is always equal to 3. */
/*	So, the wpa_supplicant won't find out the WPS SoftAP. */

	if (pwdinfo->p2p_state != P2P_STATE_NONE) {
		rtw_p2p_set_pre_state(pwdinfo, rtw_p2p_state(pwdinfo));
		rtw_p2p_set_state(pwdinfo, P2P_STATE_FIND_PHASE_SEARCH);
		rtw_p2p_findphase_ex_set(pwdinfo, P2P_FINDPHASE_EX_FULL);
		rtw_free_network_queue(padapter, true);
	}

	memset(ssid, 0, sizeof(struct ndis_802_11_ssid) * RTW_SSID_SCAN_AMOUNT);

	if (wrqu->data.length == sizeof(struct iw_scan_req)) {
		struct iw_scan_req *req = (struct iw_scan_req *)extra;

		if (wrqu->data.flags & IW_SCAN_THIS_ESSID) {
			int len = min((int)req->essid_len, IW_ESSID_MAX_SIZE);

			memcpy(ssid[0].Ssid, req->essid, len);
			ssid[0].SsidLength = len;

			spin_lock_bh(&pmlmepriv->lock);

			_status = rtw_sitesurvey_cmd(padapter, ssid, 1, NULL, 0);

			spin_unlock_bh(&pmlmepriv->lock);
		}
	} else {
		if (wrqu->data.length >= WEXT_CSCAN_HEADER_SIZE &&
		    !memcmp(extra, WEXT_CSCAN_HEADER, WEXT_CSCAN_HEADER_SIZE)) {
			int len = wrqu->data.length - WEXT_CSCAN_HEADER_SIZE;
			char *pos = extra + WEXT_CSCAN_HEADER_SIZE;
			char section;
			char sec_len;
			int ssid_index = 0;

			while (len >= 1) {
				section = *(pos++);
				len -= 1;

				switch (section) {
				case WEXT_CSCAN_SSID_SECTION:
					if (len < 1) {
						len = 0;
						break;
					}
					sec_len = *(pos++); len -= 1;
					if (sec_len > 0 &&
					    sec_len <= len &&
					    sec_len <= 32) {
						ssid[ssid_index].SsidLength = sec_len;
						memcpy(ssid[ssid_index].Ssid, pos, sec_len);
						ssid_index++;
					}
					pos += sec_len;
					len -= sec_len;
					break;
				case WEXT_CSCAN_TYPE_SECTION:
				case WEXT_CSCAN_CHANNEL_SECTION:
					pos += 1;
					len -= 1;
					break;
				case WEXT_CSCAN_PASV_DWELL_SECTION:
				case WEXT_CSCAN_HOME_DWELL_SECTION:
				case WEXT_CSCAN_ACTV_DWELL_SECTION:
					pos += 2;
					len -= 2;
					break;
				default:
					len = 0; /*  stop parsing */
				}
			}

			/* it has still some scan parameter to parse, we only do this now... */
			_status = rtw_set_802_11_bssid_list_scan(padapter, ssid, RTW_SSID_SCAN_AMOUNT);
		} else {
			_status = rtw_set_802_11_bssid_list_scan(padapter, NULL, 0);
		}
	}

	if (!_status)
		ret = -1;

exit:

	return ret;
}

static int rtw_wx_get_scan(struct net_device *dev, struct iw_request_info *a,
			     union iwreq_data *wrqu, char *extra)
{
	struct list_head *plist, *phead;
	struct adapter *padapter = (struct adapter *)rtw_netdev_priv(dev);
	struct	mlme_priv	*pmlmepriv = &padapter->mlmepriv;
	struct __queue *queue	= &pmlmepriv->scanned_queue;
	struct	wlan_network	*pnetwork = NULL;
	char *ev = extra;
	char *stop = ev + wrqu->data.length;
	u32 ret = 0;
	u32 cnt = 0;
	u32 wait_for_surveydone;
	int wait_status;
	struct	wifidirect_info *pwdinfo = &padapter->wdinfo;

	if (!rtw_p2p_chk_state(pwdinfo, P2P_STATE_NONE)) {
		/*	P2P is enabled */
		wait_for_surveydone = 200;
	} else {
		/*	P2P is disabled */
		wait_for_surveydone = 100;
	}

	wait_status = _FW_UNDER_SURVEY | _FW_UNDER_LINKING;

	while (check_fwstate(pmlmepriv, wait_status)) {
		msleep(30);
		cnt++;
		if (cnt > wait_for_surveydone)
			break;
	}

	spin_lock_bh(&pmlmepriv->scanned_queue.lock);

	phead = get_list_head(queue);
	plist = phead->next;

	while (phead != plist) {
		if ((stop - ev) < SCAN_ITEM_SIZE) {
			ret = -E2BIG;
			break;
		}

		pnetwork = container_of(plist, struct wlan_network, list);

		/* report network only if the current channel set contains the channel to which this network belongs */
		if (rtw_ch_set_search_ch(padapter->mlmeextpriv.channel_set, pnetwork->network.Configuration.DSConfig) >= 0)
			ev = translate_scan(padapter, a, pnetwork, ev, stop);

		plist = plist->next;
	}

	spin_unlock_bh(&pmlmepriv->scanned_queue.lock);

	wrqu->data.length = ev - extra;
	wrqu->data.flags = 0;

	return ret;
}

/* set ssid flow */
/* s1. rtw_set_802_11_infrastructure_mode() */
/* s2. set_802_11_authenticaion_mode() */
/* s3. set_802_11_encryption_mode() */
/* s4. rtw_set_802_11_ssid() */
static int rtw_wx_set_essid(struct net_device *dev,
			      struct iw_request_info *a,
			      union iwreq_data *wrqu, char *extra)
{
	struct adapter *padapter = (struct adapter *)rtw_netdev_priv(dev);
	struct mlme_priv *pmlmepriv = &padapter->mlmepriv;
	struct __queue *queue = &pmlmepriv->scanned_queue;
	struct list_head *phead;
	struct wlan_network *pnetwork = NULL;
	enum ndis_802_11_auth_mode authmode;
	struct ndis_802_11_ssid ndis_ssid;
	u8 *dst_ssid, *src_ssid;

	uint ret = 0, len;

	if (_FAIL == rtw_pwr_wakeup(padapter)) {
		ret = -1;
		goto exit;
	}

	if (!padapter->bup) {
		ret = -1;
		goto exit;
	}

	if (wrqu->essid.length > IW_ESSID_MAX_SIZE) {
		ret = -E2BIG;
		goto exit;
	}

	if (check_fwstate(pmlmepriv, WIFI_AP_STATE)) {
		ret = -1;
		goto exit;
	}

	authmode = padapter->securitypriv.ndisauthtype;
	if (wrqu->essid.flags && wrqu->essid.length) {
		len = (wrqu->essid.length < IW_ESSID_MAX_SIZE) ? wrqu->essid.length : IW_ESSID_MAX_SIZE;

		memset(&ndis_ssid, 0, sizeof(struct ndis_802_11_ssid));
		ndis_ssid.SsidLength = len;
		memcpy(ndis_ssid.Ssid, extra, len);
		src_ssid = ndis_ssid.Ssid;

		spin_lock_bh(&queue->lock);
		phead = get_list_head(queue);
		pmlmepriv->pscanned = phead->next;

		while (phead != pmlmepriv->pscanned) {
			pnetwork = container_of(pmlmepriv->pscanned, struct wlan_network, list);

			pmlmepriv->pscanned = pmlmepriv->pscanned->next;

			dst_ssid = pnetwork->network.Ssid.Ssid;

			if ((!memcmp(dst_ssid, src_ssid, ndis_ssid.SsidLength)) &&
			    (pnetwork->network.Ssid.SsidLength == ndis_ssid.SsidLength)) {

				if (check_fwstate(pmlmepriv, WIFI_ADHOC_STATE)) {
					if (pnetwork->network.InfrastructureMode != pmlmepriv->cur_network.network.InfrastructureMode)
						continue;
				}

				if (!rtw_set_802_11_infrastructure_mode(padapter, pnetwork->network.InfrastructureMode)) {
					ret = -1;
					spin_unlock_bh(&queue->lock);
					goto exit;
				}

				break;
			}
		}
		spin_unlock_bh(&queue->lock);
		rtw_set_802_11_authentication_mode(padapter, authmode);
		if (!rtw_set_802_11_ssid(padapter, &ndis_ssid)) {
			ret = -1;
			goto exit;
		}
	}

exit:
	return ret;
}

static int rtw_wx_get_essid(struct net_device *dev,
			      struct iw_request_info *a,
			      union iwreq_data *wrqu, char *extra)
{
	u32 len;
	struct adapter *padapter = (struct adapter *)rtw_netdev_priv(dev);
	struct	mlme_priv	*pmlmepriv = &padapter->mlmepriv;
	struct wlan_bssid_ex  *pcur_bss = &pmlmepriv->cur_network.network;

	if ((check_fwstate(pmlmepriv, _FW_LINKED)) ||
	    (check_fwstate(pmlmepriv, WIFI_ADHOC_MASTER_STATE))) {
		len = pcur_bss->Ssid.SsidLength;
		memcpy(extra, pcur_bss->Ssid.Ssid, len);
	} else {
		len = 0;
		*extra = 0;
	}
	wrqu->essid.length = len;
	wrqu->essid.flags = 1;

	return 0;
}

static int rtw_wx_set_rate(struct net_device *dev,
			      struct iw_request_info *a,
			      union iwreq_data *wrqu, char *extra)
{
	int i, ret = 0;
	struct adapter *padapter = (struct adapter *)rtw_netdev_priv(dev);
	u8 datarates[NumRates];
	u32	target_rate = wrqu->bitrate.value;
	u32	fixed = wrqu->bitrate.fixed;
	u32	ratevalue = 0;
	u8 mpdatarate[NumRates] = {11, 10, 9, 8, 7, 6, 5, 4, 3, 2, 1, 0, 0xff};

	if (target_rate == -1) {
		ratevalue = 11;
		goto set_rate;
	}
	target_rate = target_rate / 100000;

	switch (target_rate) {
	case 10:
		ratevalue = 0;
		break;
	case 20:
		ratevalue = 1;
		break;
	case 55:
		ratevalue = 2;
		break;
	case 60:
		ratevalue = 3;
		break;
	case 90:
		ratevalue = 4;
		break;
	case 110:
		ratevalue = 5;
		break;
	case 120:
		ratevalue = 6;
		break;
	case 180:
		ratevalue = 7;
		break;
	case 240:
		ratevalue = 8;
		break;
	case 360:
		ratevalue = 9;
		break;
	case 480:
		ratevalue = 10;
		break;
	case 540:
		ratevalue = 11;
		break;
	default:
		ratevalue = 11;
		break;
	}

set_rate:

	for (i = 0; i < NumRates; i++) {
		if (ratevalue == mpdatarate[i]) {
			datarates[i] = mpdatarate[i];
			if (fixed == 0)
				break;
		} else {
			datarates[i] = 0xff;
		}
	}

	if (rtw_setdatarate_cmd(padapter, datarates) != _SUCCESS)
		ret = -1;

	return ret;
}

static int rtw_wx_get_rate(struct net_device *dev,
			     struct iw_request_info *info,
			     union iwreq_data *wrqu, char *extra)
{
	u16 max_rate = 0;

	max_rate = rtw_get_cur_max_rate((struct adapter *)rtw_netdev_priv(dev));

	if (max_rate == 0)
		return -EPERM;

	wrqu->bitrate.fixed = 0;	/* no auto select */
	wrqu->bitrate.value = max_rate * 100000;

	return 0;
}

static int rtw_wx_set_rts(struct net_device *dev,
			     struct iw_request_info *info,
			     union iwreq_data *wrqu, char *extra)
{
	struct adapter *padapter = (struct adapter *)rtw_netdev_priv(dev);



	if (wrqu->rts.disabled) {
		padapter->registrypriv.rts_thresh = 2347;
	} else {
		if (wrqu->rts.value < 0 ||
		    wrqu->rts.value > 2347)
			return -EINVAL;

		padapter->registrypriv.rts_thresh = wrqu->rts.value;
	}

	return 0;
}

static int rtw_wx_get_rts(struct net_device *dev,
			     struct iw_request_info *info,
			     union iwreq_data *wrqu, char *extra)
{
	struct adapter *padapter = (struct adapter *)rtw_netdev_priv(dev);



	wrqu->rts.value = padapter->registrypriv.rts_thresh;
	wrqu->rts.fixed = 0;	/* no auto select */
	/* wrqu->rts.disabled = (wrqu->rts.value == DEFAULT_RTS_THRESHOLD); */



	return 0;
}

static int rtw_wx_set_frag(struct net_device *dev,
			     struct iw_request_info *info,
			     union iwreq_data *wrqu, char *extra)
{
	struct adapter *padapter = (struct adapter *)rtw_netdev_priv(dev);



	if (wrqu->frag.disabled) {
		padapter->xmitpriv.frag_len = MAX_FRAG_THRESHOLD;
	} else {
		if (wrqu->frag.value < MIN_FRAG_THRESHOLD ||
		    wrqu->frag.value > MAX_FRAG_THRESHOLD)
			return -EINVAL;

		padapter->xmitpriv.frag_len = wrqu->frag.value & ~0x1;
	}

	return 0;
}

static int rtw_wx_get_frag(struct net_device *dev,
			     struct iw_request_info *info,
			     union iwreq_data *wrqu, char *extra)
{
	struct adapter *padapter = (struct adapter *)rtw_netdev_priv(dev);



	wrqu->frag.value = padapter->xmitpriv.frag_len;
	wrqu->frag.fixed = 0;	/* no auto select */



	return 0;
}

static int rtw_wx_get_retry(struct net_device *dev,
			     struct iw_request_info *info,
			     union iwreq_data *wrqu, char *extra)
{
	wrqu->retry.value = 7;
	wrqu->retry.fixed = 0;	/* no auto select */
	wrqu->retry.disabled = 1;

	return 0;
}

static int rtw_wx_set_enc(struct net_device *dev,
			    struct iw_request_info *info,
			    union iwreq_data *wrqu, char *keybuf)
{
	u32 key, ret = 0;
	u32 keyindex_provided;
	struct ndis_802_11_wep	 wep;
	enum ndis_802_11_auth_mode authmode;

	struct iw_point *erq = &wrqu->encoding;
	struct adapter *padapter = (struct adapter *)rtw_netdev_priv(dev);
	struct pwrctrl_priv *pwrpriv = &padapter->pwrctrlpriv;

	memset(&wep, 0, sizeof(struct ndis_802_11_wep));

	key = erq->flags & IW_ENCODE_INDEX;



	if (erq->flags & IW_ENCODE_DISABLED) {
		padapter->securitypriv.ndisencryptstatus = Ndis802_11EncryptionDisabled;
		padapter->securitypriv.dot11PrivacyAlgrthm = _NO_PRIVACY_;
		padapter->securitypriv.dot118021XGrpPrivacy = _NO_PRIVACY_;
		padapter->securitypriv.dot11AuthAlgrthm = dot11AuthAlgrthm_Open; /* open system */
		authmode = Ndis802_11AuthModeOpen;
		padapter->securitypriv.ndisauthtype = authmode;

		goto exit;
	}

	if (key) {
		if (key > WEP_KEYS)
			return -EINVAL;
		key--;
		keyindex_provided = 1;
	} else {
		keyindex_provided = 0;
		key = padapter->securitypriv.dot11PrivacyKeyIndex;
	}

	/* set authentication mode */
	if (erq->flags & IW_ENCODE_OPEN) {
		padapter->securitypriv.ndisencryptstatus = Ndis802_11Encryption1Enabled;/* Ndis802_11EncryptionDisabled; */
		padapter->securitypriv.dot11AuthAlgrthm = dot11AuthAlgrthm_Open;
		padapter->securitypriv.dot11PrivacyAlgrthm = _NO_PRIVACY_;
		padapter->securitypriv.dot118021XGrpPrivacy = _NO_PRIVACY_;
		authmode = Ndis802_11AuthModeOpen;
		padapter->securitypriv.ndisauthtype = authmode;
	} else if (erq->flags & IW_ENCODE_RESTRICTED) {
		padapter->securitypriv.ndisencryptstatus = Ndis802_11Encryption1Enabled;
		padapter->securitypriv.dot11AuthAlgrthm = dot11AuthAlgrthm_Shared;
		padapter->securitypriv.dot11PrivacyAlgrthm = _WEP40_;
		padapter->securitypriv.dot118021XGrpPrivacy = _WEP40_;
		authmode = Ndis802_11AuthModeShared;
		padapter->securitypriv.ndisauthtype = authmode;
	} else {
		padapter->securitypriv.ndisencryptstatus = Ndis802_11Encryption1Enabled;/* Ndis802_11EncryptionDisabled; */
		padapter->securitypriv.dot11AuthAlgrthm = dot11AuthAlgrthm_Open; /* open system */
		padapter->securitypriv.dot11PrivacyAlgrthm = _NO_PRIVACY_;
		padapter->securitypriv.dot118021XGrpPrivacy = _NO_PRIVACY_;
		authmode = Ndis802_11AuthModeOpen;
		padapter->securitypriv.ndisauthtype = authmode;
	}

	wep.KeyIndex = key;
	if (erq->length > 0) {
		wep.KeyLength = erq->length <= 5 ? 5 : 13;

		wep.Length = wep.KeyLength + FIELD_OFFSET(struct ndis_802_11_wep, KeyMaterial);
	} else {
		wep.KeyLength = 0;

		if (keyindex_provided == 1) {
			/*  set key_id only, no given KeyMaterial(erq->length == 0). */
			padapter->securitypriv.dot11PrivacyKeyIndex = key;

			switch (padapter->securitypriv.dot11DefKeylen[key]) {
			case 5:
				padapter->securitypriv.dot11PrivacyAlgrthm = _WEP40_;
				break;
			case 13:
				padapter->securitypriv.dot11PrivacyAlgrthm = _WEP104_;
				break;
			default:
				padapter->securitypriv.dot11PrivacyAlgrthm = _NO_PRIVACY_;
				break;
			}

			goto exit;
		}
	}

	wep.KeyIndex |= 0x80000000;

	memcpy(wep.KeyMaterial, keybuf, wep.KeyLength);

	if (!rtw_set_802_11_add_wep(padapter, &wep)) {
		if (rf_on == pwrpriv->rf_pwrstate)
			ret = -EOPNOTSUPP;
		goto exit;
	}

exit:



	return ret;
}

static int rtw_wx_get_enc(struct net_device *dev,
			    struct iw_request_info *info,
			    union iwreq_data *wrqu, char *keybuf)
{
	uint key;
	struct adapter *padapter = (struct adapter *)rtw_netdev_priv(dev);
	struct iw_point *erq = &wrqu->encoding;
	struct	mlme_priv	*pmlmepriv = &padapter->mlmepriv;



	if (check_fwstate(pmlmepriv, _FW_LINKED) != true) {
		if (!check_fwstate(pmlmepriv, WIFI_ADHOC_MASTER_STATE)) {
			erq->length = 0;
			erq->flags |= IW_ENCODE_DISABLED;
			return 0;
		}
	}

	key = erq->flags & IW_ENCODE_INDEX;

	if (key) {
		if (key > WEP_KEYS)
			return -EINVAL;
		key--;
	} else {
		key = padapter->securitypriv.dot11PrivacyKeyIndex;
	}

	erq->flags = key + 1;

	switch (padapter->securitypriv.ndisencryptstatus) {
	case Ndis802_11EncryptionNotSupported:
	case Ndis802_11EncryptionDisabled:
		erq->length = 0;
		erq->flags |= IW_ENCODE_DISABLED;
		break;
	case Ndis802_11Encryption1Enabled:
		erq->length = padapter->securitypriv.dot11DefKeylen[key];
		if (erq->length) {
			memcpy(keybuf, padapter->securitypriv.dot11DefKey[key].skey, padapter->securitypriv.dot11DefKeylen[key]);

			erq->flags |= IW_ENCODE_ENABLED;

			if (padapter->securitypriv.ndisauthtype == Ndis802_11AuthModeOpen)
				erq->flags |= IW_ENCODE_OPEN;
			else if (padapter->securitypriv.ndisauthtype == Ndis802_11AuthModeShared)
				erq->flags |= IW_ENCODE_RESTRICTED;
		} else {
			erq->length = 0;
			erq->flags |= IW_ENCODE_DISABLED;
		}
		break;
	case Ndis802_11Encryption2Enabled:
	case Ndis802_11Encryption3Enabled:
		erq->length = 16;
		erq->flags |= (IW_ENCODE_ENABLED | IW_ENCODE_OPEN | IW_ENCODE_NOKEY);
		break;
	default:
		erq->length = 0;
		erq->flags |= IW_ENCODE_DISABLED;
		break;
	}


	return 0;
}

static int rtw_wx_get_power(struct net_device *dev,
			     struct iw_request_info *info,
			     union iwreq_data *wrqu, char *extra)
{
	wrqu->power.value = 0;
	wrqu->power.fixed = 0;	/* no auto select */
	wrqu->power.disabled = 1;

	return 0;
}

static int rtw_wx_set_gen_ie(struct net_device *dev,
			     struct iw_request_info *info,
			     union iwreq_data *wrqu, char *extra)
{
	int ret;
	struct adapter *padapter = (struct adapter *)rtw_netdev_priv(dev);

	ret = rtw_set_wpa_ie(padapter, extra, wrqu->data.length);
	return ret;
}

static int rtw_wx_set_auth(struct net_device *dev,
			     struct iw_request_info *info,
			     union iwreq_data *wrqu, char *extra)
{
	struct adapter *padapter = (struct adapter *)rtw_netdev_priv(dev);
	struct iw_param *param = (struct iw_param *)&wrqu->param;
	int ret = 0;

	switch (param->flags & IW_AUTH_INDEX) {
	case IW_AUTH_WPA_VERSION:
		break;
	case IW_AUTH_CIPHER_PAIRWISE:

		break;
	case IW_AUTH_CIPHER_GROUP:

		break;
	case IW_AUTH_KEY_MGMT:
		/*
		 *  ??? does not use these parameters
		 */
		break;
	case IW_AUTH_TKIP_COUNTERMEASURES:
		if (param->value) {
			/*  wpa_supplicant is enabling the tkip countermeasure. */
			padapter->securitypriv.btkip_countermeasure = true;
		} else {
			/*  wpa_supplicant is disabling the tkip countermeasure. */
			padapter->securitypriv.btkip_countermeasure = false;
		}
		break;
	case IW_AUTH_DROP_UNENCRYPTED:
		/* HACK:
		 *
		 * wpa_supplicant calls set_wpa_enabled when the driver
		 * is loaded and unloaded, regardless of if WPA is being
		 * used.  No other calls are made which can be used to
		 * determine if encryption will be used or not prior to
		 * association being expected.  If encryption is not being
		 * used, drop_unencrypted is set to false, else true -- we
		 * can use this to determine if the CAP_PRIVACY_ON bit should
		 * be set.
		 */

		if (padapter->securitypriv.ndisencryptstatus == Ndis802_11Encryption1Enabled)
			break;/* it means init value, or using wep, ndisencryptstatus = Ndis802_11Encryption1Enabled, */
					/*  then it needn't reset it; */

		if (param->value) {
			padapter->securitypriv.ndisencryptstatus = Ndis802_11EncryptionDisabled;
			padapter->securitypriv.dot11PrivacyAlgrthm = _NO_PRIVACY_;
			padapter->securitypriv.dot118021XGrpPrivacy = _NO_PRIVACY_;
			padapter->securitypriv.dot11AuthAlgrthm = dot11AuthAlgrthm_Open; /* open system */
			padapter->securitypriv.ndisauthtype = Ndis802_11AuthModeOpen;
		}

		break;
	case IW_AUTH_80211_AUTH_ALG:
		/*
		 *  It's the starting point of a link layer connection using wpa_supplicant
		*/
		if (check_fwstate(&padapter->mlmepriv, _FW_LINKED)) {
			LeaveAllPowerSaveMode(padapter);
			rtw_disassoc_cmd(padapter, 500, false);
			rtw_indicate_disconnect(padapter);
			rtw_free_assoc_resources(padapter, 1);
		}
		ret = wpa_set_auth_algs(dev, (u32)param->value);
		break;
	case IW_AUTH_WPA_ENABLED:
		break;
	case IW_AUTH_RX_UNENCRYPTED_EAPOL:
		break;
	case IW_AUTH_PRIVACY_INVOKED:
		break;
	default:
		return -EOPNOTSUPP;
	}

	return ret;
}

static int rtw_wx_set_enc_ext(struct net_device *dev,
			     struct iw_request_info *info,
			     union iwreq_data *wrqu, char *extra)
{
	char *alg_name;
	u32 param_len;
	struct ieee_param *param = NULL;
	struct iw_point *pencoding = &wrqu->encoding;
	struct iw_encode_ext *pext = (struct iw_encode_ext *)extra;
	int ret = -1;

	param_len = sizeof(struct ieee_param) + pext->key_len;
	param = kzalloc(param_len, GFP_KERNEL);
	if (!param)
		return -ENOMEM;

	param->cmd = IEEE_CMD_SET_ENCRYPTION;
	memset(param->sta_addr, 0xff, ETH_ALEN);

	switch (pext->alg) {
	case IW_ENCODE_ALG_NONE:
		/* todo: remove key */
		/* remove = 1; */
		alg_name = "none";
		break;
	case IW_ENCODE_ALG_WEP:
		alg_name = "WEP";
		break;
	case IW_ENCODE_ALG_TKIP:
		alg_name = "TKIP";
		break;
	case IW_ENCODE_ALG_CCMP:
		alg_name = "CCMP";
		break;
	default:
		goto out;
	}

	strlcpy((char *)param->u.crypt.alg, alg_name, IEEE_CRYPT_ALG_NAME_LEN);

	if (pext->ext_flags & IW_ENCODE_EXT_SET_TX_KEY)
		param->u.crypt.set_tx = 1;

	/* cliW: WEP does not have group key
	 * just not checking GROUP key setting
	 */
	if ((pext->alg != IW_ENCODE_ALG_WEP) &&
	    (pext->ext_flags & IW_ENCODE_EXT_GROUP_KEY))
		param->u.crypt.set_tx = 0;

	param->u.crypt.idx = (pencoding->flags & 0x00FF) - 1;

	if (pext->ext_flags & IW_ENCODE_EXT_RX_SEQ_VALID)
		memcpy(param->u.crypt.seq, pext->rx_seq, 8);

	if (pext->key_len) {
		param->u.crypt.key_len = pext->key_len;
		memcpy(param->u.crypt.key, pext + 1, pext->key_len);
	}

	ret =  wpa_set_encryption(dev, param, param_len);

out:
	kfree(param);
	return ret;
}

static int rtw_wx_get_nick(struct net_device *dev,
			   struct iw_request_info *info,
			   union iwreq_data *wrqu, char *extra)
{
	if (extra) {
		wrqu->data.length = 14;
		wrqu->data.flags = 1;
		memcpy(extra, "<WIFI@REALTEK>", 14);
	}

	/* dump debug info here */
	return 0;
}

<<<<<<< HEAD
static int rtw_wx_read32(struct net_device *dev,
			    struct iw_request_info *info,
			    union iwreq_data *wrqu, char *extra)
{
	struct adapter *padapter;
	struct iw_point *p;
	u16 len;
	u32 addr;
	u32 data32;
	u32 bytes;
	u8 *ptmp;
	int ret;

	padapter = (struct adapter *)rtw_netdev_priv(dev);
	p = &wrqu->data;
	len = p->length;
	ptmp = memdup_user(p->pointer, len);
	if (IS_ERR(ptmp))
		return PTR_ERR(ptmp);

	bytes = 0;
	addr = 0;
	sscanf(ptmp, "%d,%x", &bytes, &addr);

	switch (bytes) {
	case 1:
		data32 = rtw_read8(padapter, addr);
		sprintf(extra, "0x%02X", data32);
		break;
	case 2:
		data32 = rtw_read16(padapter, addr);
		sprintf(extra, "0x%04X", data32);
		break;
	case 4:
		data32 = rtw_read32(padapter, addr);
		sprintf(extra, "0x%08X", data32);
		break;
	default:
		ret = -EINVAL;
		goto err_free_ptmp;
	}

	kfree(ptmp);
	return 0;

err_free_ptmp:
	kfree(ptmp);
	return ret;
}

static int rtw_wx_write32(struct net_device *dev,
			    struct iw_request_info *info,
			    union iwreq_data *wrqu, char *extra)
{
	struct adapter *padapter = (struct adapter *)rtw_netdev_priv(dev);

	u32 addr;
	u32 data32;
	u32 bytes;

	bytes = 0;
	addr = 0;
	data32 = 0;
	sscanf(extra, "%d,%x,%x", &bytes, &addr, &data32);

	switch (bytes) {
	case 1:
		rtw_write8(padapter, addr, (u8)data32);
		break;
	case 2:
		rtw_write16(padapter, addr, (u16)data32);
		break;
	case 4:
		rtw_write32(padapter, addr, data32);
		break;
	default:
		return -EINVAL;
	}

	return 0;
}

=======
>>>>>>> 88084a3d
static int rtw_wx_read_rf(struct net_device *dev,
			    struct iw_request_info *info,
			    union iwreq_data *wrqu, char *extra)
{
	struct adapter *padapter = (struct adapter *)rtw_netdev_priv(dev);
	u32 path, addr, data32;

	path = *(u32 *)extra;
	if (path != RF_PATH_A)
		return -EINVAL;

	addr = *((u32 *)extra + 1);
	data32 = rtl8188e_PHY_QueryRFReg(padapter, addr, 0xFFFFF);
	/*
	 * IMPORTANT!!
	 * Only when wireless private ioctl is at odd order,
	 * "extra" would be copied to user space.
	 */
	sprintf(extra, "0x%05x", data32);

	return 0;
}

static int rtw_wx_write_rf(struct net_device *dev,
			    struct iw_request_info *info,
			    union iwreq_data *wrqu, char *extra)
{
	struct adapter *padapter = (struct adapter *)rtw_netdev_priv(dev);
	u32 path, addr, data32;

	path = *(u32 *)extra;
	if (path != RF_PATH_A)
		return -EINVAL;

	addr = *((u32 *)extra + 1);
	data32 = *((u32 *)extra + 2);
	rtl8188e_PHY_SetRFReg(padapter, addr, 0xFFFFF, data32);

	return 0;
}

static int rtw_wx_set_channel_plan(struct net_device *dev,
			       struct iw_request_info *info,
			       union iwreq_data *wrqu, char *extra)
{
	struct adapter *padapter = (struct adapter *)rtw_netdev_priv(dev);
	u8 channel_plan_req = (u8)(*((int *)wrqu));

	if (rtw_set_chplan_cmd(padapter, channel_plan_req) != _SUCCESS)
		return -EPERM;

	return 0;
}

static int rtw_get_ap_info(struct net_device *dev,
			       struct iw_request_info *info,
			       union iwreq_data *wrqu, char *extra)
{
	int ret = 0;
	u32 cnt = 0, wpa_ielen;
	struct list_head *plist, *phead;
	unsigned char *pbuf;
	u8 bssid[ETH_ALEN];
	char data[32];
	struct wlan_network *pnetwork = NULL;
	struct adapter *padapter = (struct adapter *)rtw_netdev_priv(dev);
	struct mlme_priv *pmlmepriv = &padapter->mlmepriv;
	struct __queue *queue = &pmlmepriv->scanned_queue;
	struct iw_point *pdata = &wrqu->data;

	if (padapter->bDriverStopped || !pdata) {
		ret = -EINVAL;
		goto exit;
	}

	while ((check_fwstate(pmlmepriv, (_FW_UNDER_SURVEY | _FW_UNDER_LINKING)))) {
		msleep(30);
		cnt++;
		if (cnt > 100)
			break;
	}
	pdata->flags = 0;
	if (pdata->length >= 32) {
		if (copy_from_user(data, pdata->pointer, 32)) {
			ret = -EINVAL;
			goto exit;
		}
	} else {
		ret = -EINVAL;
		goto exit;
	}

	spin_lock_bh(&pmlmepriv->scanned_queue.lock);

	phead = get_list_head(queue);
	plist = phead->next;

	while (phead != plist) {
		pnetwork = container_of(plist, struct wlan_network, list);

		if (!mac_pton(data, bssid)) {
			spin_unlock_bh(&pmlmepriv->scanned_queue.lock);
			return -EINVAL;
		}

		if (!memcmp(bssid, pnetwork->network.MacAddress, ETH_ALEN)) {
			/* BSSID match, then check if supporting wpa/wpa2 */
			pbuf = rtw_get_wpa_ie(&pnetwork->network.IEs[12], &wpa_ielen, pnetwork->network.IELength - 12);
			if (pbuf && (wpa_ielen > 0)) {
				pdata->flags = 1;
				break;
			}

			pbuf = rtw_get_wpa2_ie(&pnetwork->network.IEs[12], &wpa_ielen, pnetwork->network.IELength - 12);
			if (pbuf && (wpa_ielen > 0)) {
				pdata->flags = 2;
				break;
			}
		}

		plist = plist->next;
	}

	spin_unlock_bh(&pmlmepriv->scanned_queue.lock);

	if (pdata->length >= 34) {
		if (copy_to_user(pdata->pointer + 32, (u8 *)&pdata->flags, 1)) {
			ret = -EINVAL;
			goto exit;
		}
	}

exit:

	return ret;
}

static int rtw_set_pid(struct net_device *dev,
			       struct iw_request_info *info,
			       union iwreq_data *wrqu, char *extra)
{
	int ret = 0;
	struct adapter *padapter = rtw_netdev_priv(dev);
	int *pdata = (int *)wrqu;
	int selector;

	if (padapter->bDriverStopped || !pdata) {
		ret = -EINVAL;
		goto exit;
	}

	selector = *pdata;
	if (selector < 3 && selector >= 0) {
		padapter->pid[selector] = *(pdata + 1);
		ui_pid[selector] = *(pdata + 1);
	}
exit:
	return ret;
}

static int rtw_wps_start(struct net_device *dev,
			 struct iw_request_info *info,
			 union iwreq_data *wrqu, char *extra)
{
	int ret = 0;
	struct adapter *padapter = (struct adapter *)rtw_netdev_priv(dev);
	struct iw_point *pdata = &wrqu->data;
	u32   u32wps_start = 0;

	if (!pdata)
		return -EINVAL;
	ret = copy_from_user((void *)&u32wps_start, pdata->pointer, 4);
	if (ret) {
		ret = -EINVAL;
		goto exit;
	}

	if (padapter->bDriverStopped) {
		ret = -EINVAL;
		goto exit;
	}

	if (u32wps_start == 0)
		u32wps_start = *extra;

	if (u32wps_start == 1) /*  WPS Start */
		rtw_led_control(padapter, LED_CTL_START_WPS);
	else if (u32wps_start == 2) /*  WPS Stop because of wps success */
		rtw_led_control(padapter, LED_CTL_STOP_WPS);
	else if (u32wps_start == 3) /*  WPS Stop because of wps fail */
		rtw_led_control(padapter, LED_CTL_STOP_WPS_FAIL);

exit:
	return ret;
}

static int rtw_wext_p2p_enable(struct net_device *dev,
			       struct iw_request_info *info,
			       union iwreq_data *wrqu, char *extra)
{
	int ret = 0;
	struct adapter *padapter = (struct adapter *)rtw_netdev_priv(dev);
	struct wifidirect_info *pwdinfo = &padapter->wdinfo;
	struct mlme_ext_priv	*pmlmeext = &padapter->mlmeextpriv;
	enum P2P_ROLE init_role = P2P_ROLE_DISABLE;

	if (*extra == '0')
		init_role = P2P_ROLE_DISABLE;
	else if (*extra == '1')
		init_role = P2P_ROLE_DEVICE;
	else if (*extra == '2')
		init_role = P2P_ROLE_CLIENT;
	else if (*extra == '3')
		init_role = P2P_ROLE_GO;

	if (_FAIL == rtw_p2p_enable(padapter, init_role)) {
		ret = -EFAULT;
		goto exit;
	}

	/* set channel/bandwidth */
	if (init_role != P2P_ROLE_DISABLE) {
		u8 channel, ch_offset;
		u16 bwmode;

		if (rtw_p2p_chk_state(pwdinfo, P2P_STATE_LISTEN)) {
			/*	Stay at the listen state and wait for discovery. */
			channel = pwdinfo->listen_channel;
			pwdinfo->operating_channel = pwdinfo->listen_channel;
			ch_offset = HAL_PRIME_CHNL_OFFSET_DONT_CARE;
			bwmode = HT_CHANNEL_WIDTH_20;
		} else {
			pwdinfo->operating_channel = pmlmeext->cur_channel;

			channel = pwdinfo->operating_channel;
			ch_offset = pmlmeext->cur_ch_offset;
			bwmode = pmlmeext->cur_bwmode;
		}

		set_channel_bwmode(padapter, channel, ch_offset, bwmode);
	}

exit:
	return ret;
}

static void rtw_p2p_set_go_nego_ssid(struct net_device *dev,
				     struct iw_request_info *info,
				     union iwreq_data *wrqu, char *extra)
{
	struct adapter *padapter = (struct adapter *)rtw_netdev_priv(dev);
	struct wifidirect_info *pwdinfo = &padapter->wdinfo;

	memcpy(pwdinfo->nego_ssid, extra, strlen(extra));
	pwdinfo->nego_ssidlen = strlen(extra);
}

static int rtw_p2p_set_intent(struct net_device *dev,
			      struct iw_request_info *info,
			      union iwreq_data *wrqu, char *extra)
{
	int ret = 0;
	struct adapter *padapter = (struct adapter *)rtw_netdev_priv(dev);
	struct wifidirect_info *pwdinfo = &padapter->wdinfo;
	u8 intent = pwdinfo->intent;

	switch (wrqu->data.length) {
	case 1:
		intent = extra[0] - '0';
		break;
	case 2:
		intent = str_2char2num(extra[0], extra[1]);
		break;
	}
	if (intent <= 15)
		pwdinfo->intent = intent;
	else
		ret = -1;
	return ret;
}

static int rtw_p2p_set_listen_ch(struct net_device *dev,
			       struct iw_request_info *info,
			       union iwreq_data *wrqu, char *extra)
{
	int ret = 0;
	struct adapter *padapter = (struct adapter *)rtw_netdev_priv(dev);
	struct wifidirect_info *pwdinfo = &padapter->wdinfo;
	u8 listen_ch = pwdinfo->listen_channel;	/*	Listen channel number */

	switch (wrqu->data.length) {
	case 1:
		listen_ch = extra[0] - '0';
		break;
	case 2:
		listen_ch = str_2char2num(extra[0], extra[1]);
		break;
	}

	if ((listen_ch == 1) || (listen_ch == 6) || (listen_ch == 11)) {
		pwdinfo->listen_channel = listen_ch;
		set_channel_bwmode(padapter, pwdinfo->listen_channel, HAL_PRIME_CHNL_OFFSET_DONT_CARE, HT_CHANNEL_WIDTH_20);
	} else {
		ret = -1;
	}

	return ret;
}

static int rtw_p2p_set_op_ch(struct net_device *dev,
			       struct iw_request_info *info,
			       union iwreq_data *wrqu, char *extra)
{
/*	Commented by Albert 20110524 */
/*	This function is used to set the operating channel if the driver will become the group owner */

	int ret = 0;
	struct adapter *padapter = (struct adapter *)rtw_netdev_priv(dev);
	struct wifidirect_info *pwdinfo = &padapter->wdinfo;
	u8 op_ch = pwdinfo->operating_channel;	/*	Operating channel number */

	switch (wrqu->data.length) {
	case 1:
		op_ch = extra[0] - '0';
		break;
	case 2:
		op_ch = str_2char2num(extra[0], extra[1]);
		break;
	}

	if (op_ch > 0)
		pwdinfo->operating_channel = op_ch;
	else
		ret = -1;

	return ret;
}

static int rtw_p2p_profilefound(struct net_device *dev,
			       struct iw_request_info *info,
			       union iwreq_data *wrqu, char *extra)
{
	int ret = 0;
	struct adapter *padapter = (struct adapter *)rtw_netdev_priv(dev);
	struct wifidirect_info *pwdinfo = &padapter->wdinfo;

	/*	Comment by Albert 2010/10/13 */
	/*	Input data format: */
	/*	Ex:  0 */
	/*	Ex:  1XX:XX:XX:XX:XX:XXYYSSID */
	/*	0 => Reflush the profile record list. */
	/*	1 => Add the profile list */
	/*	XX:XX:XX:XX:XX:XX => peer's MAC Address (ex: 00:E0:4C:00:00:01) */
	/*	YY => SSID Length */
	/*	SSID => SSID for persistence group */

	/*	The upper application should pass the SSID to driver by using this rtw_p2p_profilefound function. */
	if (!rtw_p2p_chk_state(pwdinfo, P2P_STATE_NONE)) {
		if (extra[0] == '0') {
			/*	Remove all the profile information of wifidirect_info structure. */
			memset(&pwdinfo->profileinfo[0], 0x00, sizeof(struct profile_info) * P2P_MAX_PERSISTENT_GROUP_NUM);
			pwdinfo->profileindex = 0;
		} else {
			if (pwdinfo->profileindex >= P2P_MAX_PERSISTENT_GROUP_NUM) {
				ret = -1;
			} else {
				int jj, kk;

				/*	Add this profile information into pwdinfo->profileinfo */
				/*	Ex:  1XX:XX:XX:XX:XX:XXYYSSID */
				for (jj = 0, kk = 1; jj < ETH_ALEN; jj++, kk += 3)
					pwdinfo->profileinfo[pwdinfo->profileindex].peermac[jj] = key_2char2num(extra[kk], extra[kk + 1]);

				pwdinfo->profileinfo[pwdinfo->profileindex].ssidlen = (extra[18] - '0') * 10 + (extra[19] - '0');
				memcpy(pwdinfo->profileinfo[pwdinfo->profileindex].ssid, &extra[20], pwdinfo->profileinfo[pwdinfo->profileindex].ssidlen);
				pwdinfo->profileindex++;
			}
		}
	}

	return ret;
}

static void rtw_p2p_setDN(struct net_device *dev,
			  struct iw_request_info *info,
			  union iwreq_data *wrqu, char *extra)
{
	struct adapter *padapter = (struct adapter *)rtw_netdev_priv(dev);
	struct wifidirect_info *pwdinfo = &padapter->wdinfo;

	memset(pwdinfo->device_name, 0x00, WPS_MAX_DEVICE_NAME_LEN);
	memcpy(pwdinfo->device_name, extra, wrqu->data.length - 1);
	pwdinfo->device_name_len = wrqu->data.length - 1;
<<<<<<< HEAD
}

static void rtw_p2p_get_status(struct net_device *dev,
			       struct iw_request_info *info,
			       union iwreq_data *wrqu, char *extra)
{
	struct adapter *padapter = (struct adapter *)rtw_netdev_priv(dev);
	struct wifidirect_info *pwdinfo = &padapter->wdinfo;

	/*	Commented by Albert 2010/10/12 */
	/*	Because of the output size limitation, I had removed the "Role" information. */
	/*	About the "Role" information, we will use the new private IOCTL to get the "Role" information. */
	sprintf(extra, "\n\nStatus =%.2d\n", rtw_p2p_state(pwdinfo));
	wrqu->data.length = strlen(extra);
}

/*	Commented by Albert 20110520 */
/*	This function will return the config method description */
/*	This config method description will show us which config method the remote P2P device is intended to use */
/*	by sending the provisioning discovery request frame. */

static void rtw_p2p_get_req_cm(struct net_device *dev,
			       struct iw_request_info *info,
			       union iwreq_data *wrqu, char *extra)
{
	struct adapter *padapter = (struct adapter *)rtw_netdev_priv(dev);
	struct wifidirect_info *pwdinfo = &padapter->wdinfo;

	sprintf(extra, "\n\nCM =%s\n", pwdinfo->rx_prov_disc_info.strconfig_method_desc_of_prov_disc_req);
	wrqu->data.length = strlen(extra);
}

static void rtw_p2p_get_role(struct net_device *dev,
			     struct iw_request_info *info,
			     union iwreq_data *wrqu, char *extra)
{
	struct adapter *padapter = (struct adapter *)rtw_netdev_priv(dev);
	struct wifidirect_info *pwdinfo = &padapter->wdinfo;

	sprintf(extra, "\n\nRole =%.2d\n", rtw_p2p_role(pwdinfo));
	wrqu->data.length = strlen(extra);
}

static void rtw_p2p_get_peer_ifaddr(struct net_device *dev,
				    struct iw_request_info *info,
				    union iwreq_data *wrqu, char *extra)
{
	struct adapter *padapter = (struct adapter *)rtw_netdev_priv(dev);
	struct wifidirect_info *pwdinfo = &padapter->wdinfo;

	sprintf(extra, "\nMAC %pM",
		pwdinfo->p2p_peer_interface_addr);
	wrqu->data.length = strlen(extra);
}

static void rtw_p2p_get_peer_devaddr(struct net_device *dev,
				     struct iw_request_info *info,
				     union iwreq_data *wrqu, char *extra)

{
	struct adapter *padapter = (struct adapter *)rtw_netdev_priv(dev);
	struct wifidirect_info *pwdinfo = &padapter->wdinfo;

	sprintf(extra, "\n%pM",
		pwdinfo->rx_prov_disc_info.peerDevAddr);
	wrqu->data.length = strlen(extra);
}

static void rtw_p2p_get_peer_devaddr_by_invitation(struct net_device *dev,
						   struct iw_request_info *info,
						   union iwreq_data *wrqu,
						   char *extra)

{
	struct adapter *padapter = (struct adapter *)rtw_netdev_priv(dev);
	struct wifidirect_info *pwdinfo = &padapter->wdinfo;

	sprintf(extra, "\nMAC %pM",
		pwdinfo->p2p_peer_device_addr);
	wrqu->data.length = strlen(extra);
}

static void rtw_p2p_get_groupid(struct net_device *dev,
				struct iw_request_info *info,
				union iwreq_data *wrqu, char *extra)

{
	struct adapter *padapter = (struct adapter *)rtw_netdev_priv(dev);
	struct wifidirect_info *pwdinfo = &padapter->wdinfo;

	sprintf(extra, "\n%.2X:%.2X:%.2X:%.2X:%.2X:%.2X %s",
		pwdinfo->groupid_info.go_device_addr[0], pwdinfo->groupid_info.go_device_addr[1],
		pwdinfo->groupid_info.go_device_addr[2], pwdinfo->groupid_info.go_device_addr[3],
		pwdinfo->groupid_info.go_device_addr[4], pwdinfo->groupid_info.go_device_addr[5],
		pwdinfo->groupid_info.ssid);
	wrqu->data.length = strlen(extra);
}

static void rtw_p2p_get_op_ch(struct net_device *dev,
			      struct iw_request_info *info,
			      union iwreq_data *wrqu, char *extra)

{
	struct adapter *padapter = (struct adapter *)rtw_netdev_priv(dev);
	struct wifidirect_info *pwdinfo = &padapter->wdinfo;

	sprintf(extra, "\n\nOp_ch =%.2d\n", pwdinfo->operating_channel);
	wrqu->data.length = strlen(extra);
=======
>>>>>>> 88084a3d
}

static int rtw_p2p_get_wps_configmethod(struct net_device *dev,
			       struct iw_request_info *info,
			       union iwreq_data *wrqu, char *extra)
{
	struct adapter *padapter = (struct adapter *)rtw_netdev_priv(dev);
	u8 peerMAC[ETH_ALEN] = {0x00};
	int jj, kk;
	u8 peerMACStr[17] = {0x00};
	struct mlme_priv		*pmlmepriv = &padapter->mlmepriv;
	struct list_head *plist, *phead;
	struct __queue *queue	= &pmlmepriv->scanned_queue;
	struct	wlan_network	*pnetwork = NULL;
	u8 blnMatch = 0;
	u16	attr_content = 0;
	uint attr_contentlen = 0;
	/* 6 is the string "wpsCM =", 17 is the MAC addr, we have to clear it at wrqu->data.pointer */
	u8 attr_content_str[6 + 17] = {0x00};

	/*	Commented by Albert 20110727 */
	/*	The input data is the MAC address which the application wants to know its WPS config method. */
	/*	After knowing its WPS config method, the application can decide the config method for provisioning discovery. */
	/*	Format: iwpriv wlanx p2p_get_wpsCM 00:E0:4C:00:00:05 */

	if (copy_from_user(peerMACStr, wrqu->data.pointer + 6, 17))
		return -EFAULT;

	for (jj = 0, kk = 0; jj < ETH_ALEN; jj++, kk += 3)
		peerMAC[jj] = key_2char2num(peerMACStr[kk], peerMACStr[kk + 1]);

	spin_lock_bh(&pmlmepriv->scanned_queue.lock);

	phead = get_list_head(queue);
	plist = phead->next;

	while (phead != plist) {
		pnetwork = container_of(plist, struct wlan_network, list);
		if (!memcmp(pnetwork->network.MacAddress, peerMAC, ETH_ALEN)) {
			u8 *wpsie;
			uint wpsie_len = 0;
			__be16 be_tmp;

			/*  The mac address is matched. */
			wpsie = rtw_get_wps_ie(&pnetwork->network.IEs[12], pnetwork->network.IELength - 12, NULL, &wpsie_len);
			if (wpsie) {
				rtw_get_wps_attr_content(wpsie, wpsie_len, WPS_ATTR_CONF_METHOD, (u8 *)&be_tmp, &attr_contentlen);
				if (attr_contentlen) {
					attr_content = be16_to_cpu(be_tmp);
					sprintf(attr_content_str, "\n\nM =%.4d", attr_content);
					blnMatch = 1;
				}
			}
			break;
		}
		plist = plist->next;
	}

	spin_unlock_bh(&pmlmepriv->scanned_queue.lock);

	if (!blnMatch)
		sprintf(attr_content_str, "\n\nM = 0000");

	if (copy_to_user(wrqu->data.pointer, attr_content_str, 6 + 17))
		return -EFAULT;
	return 0;
}

static int rtw_p2p_get_go_device_address(struct net_device *dev,
			       struct iw_request_info *info,
			       union iwreq_data *wrqu, char *extra)
{
	struct adapter *padapter = (struct adapter *)rtw_netdev_priv(dev);
	u8 peerMAC[ETH_ALEN] = {0x00};
	int jj, kk;
	u8 peerMACStr[17] = {0x00};
	struct mlme_priv		*pmlmepriv = &padapter->mlmepriv;
	struct list_head *plist, *phead;
	struct __queue *queue	= &pmlmepriv->scanned_queue;
	struct	wlan_network	*pnetwork = NULL;
	u8 blnMatch = 0;
	u8 *p2pie;
	uint p2pielen = 0, attr_contentlen = 0;
	u8 attr_content[100] = {0x00};

	u8 go_devadd_str[100 + 10] = {0x00};
	/*  +10 is for the str "go_devadd =", we have to clear it at wrqu->data.pointer */

	/*	Commented by Albert 20121209 */
	/*	The input data is the GO's interface address which the application wants to know its device address. */
	/*	Format: iwpriv wlanx p2p_get2 go_devadd = 00:E0:4C:00:00:05 */

	if (copy_from_user(peerMACStr, wrqu->data.pointer + 10, 17))
		return -EFAULT;

	for (jj = 0, kk = 0; jj < ETH_ALEN; jj++, kk += 3)
		peerMAC[jj] = key_2char2num(peerMACStr[kk], peerMACStr[kk + 1]);

	spin_lock_bh(&pmlmepriv->scanned_queue.lock);

	phead = get_list_head(queue);
	plist = phead->next;

	while (phead != plist) {
		pnetwork = container_of(plist, struct wlan_network, list);
		if (!memcmp(pnetwork->network.MacAddress, peerMAC, ETH_ALEN)) {
			/*	Commented by Albert 2011/05/18 */
			/*	Match the device address located in the P2P IE */
			/*	This is for the case that the P2P device address is not the same as the P2P interface address. */

			p2pie = rtw_get_p2p_ie(&pnetwork->network.IEs[12], pnetwork->network.IELength - 12, NULL, &p2pielen);
			if (p2pie) {
				while (p2pie) {
					/*	The P2P Device ID attribute is included in the Beacon frame. */
					/*	The P2P Device Info attribute is included in the probe response frame. */

					memset(attr_content, 0x00, 100);
					if (rtw_get_p2p_attr_content(p2pie, p2pielen, P2P_ATTR_DEVICE_ID, attr_content, &attr_contentlen)) {
						/*	Handle the P2P Device ID attribute of Beacon first */
						blnMatch = 1;
						break;
					} else if (rtw_get_p2p_attr_content(p2pie, p2pielen, P2P_ATTR_DEVICE_INFO, attr_content, &attr_contentlen)) {
						/*	Handle the P2P Device Info attribute of probe response */
						blnMatch = 1;
						break;
					}

					/* Get the next P2P IE */
					p2pie = rtw_get_p2p_ie(p2pie + p2pielen, pnetwork->network.IELength - 12 - (p2pie - &pnetwork->network.IEs[12] + p2pielen), NULL, &p2pielen);
				}
			}
	     }

		plist = plist->next;
	}

	spin_unlock_bh(&pmlmepriv->scanned_queue.lock);

	if (!blnMatch)
		sprintf(go_devadd_str, "\n\ndev_add = NULL");
	else
		sprintf(go_devadd_str, "\ndev_add =%.2X:%.2X:%.2X:%.2X:%.2X:%.2X",
			attr_content[0], attr_content[1], attr_content[2], attr_content[3], attr_content[4], attr_content[5]);

	if (copy_to_user(wrqu->data.pointer, go_devadd_str, 10 + 17))
		return -EFAULT;
	return 0;
}

static int rtw_p2p_get_device_type(struct net_device *dev,
			       struct iw_request_info *info,
			       union iwreq_data *wrqu, char *extra)
{
	struct adapter *padapter = (struct adapter *)rtw_netdev_priv(dev);
	u8 peerMAC[ETH_ALEN] = {0x00};
	int jj, kk;
	u8 peerMACStr[17] = {0x00};
	struct mlme_priv		*pmlmepriv = &padapter->mlmepriv;
	struct list_head *plist, *phead;
	struct __queue *queue	= &pmlmepriv->scanned_queue;
	struct	wlan_network	*pnetwork = NULL;
	u8 blnMatch = 0;
	u8 dev_type[8] = {0x00};
	uint dev_type_len = 0;
	u8 dev_type_str[17 + 9] = {0x00};	/*  +9 is for the str "dev_type =", we have to clear it at wrqu->data.pointer */

	/*	Commented by Albert 20121209 */
	/*	The input data is the MAC address which the application wants to know its device type. */
	/*	Such user interface could know the device type. */
	/*	Format: iwpriv wlanx p2p_get2 dev_type = 00:E0:4C:00:00:05 */

	if (copy_from_user(peerMACStr, wrqu->data.pointer + 9, 17))
		return -EFAULT;

	for (jj = 0, kk = 0; jj < ETH_ALEN; jj++, kk += 3)
		peerMAC[jj] = key_2char2num(peerMACStr[kk], peerMACStr[kk + 1]);

	spin_lock_bh(&pmlmepriv->scanned_queue.lock);

	phead = get_list_head(queue);
	plist = phead->next;

	while (phead != plist) {
		pnetwork = container_of(plist, struct wlan_network, list);
		if (!memcmp(pnetwork->network.MacAddress, peerMAC, ETH_ALEN)) {
			u8 *wpsie;
			uint wpsie_len = 0;

		/*	The mac address is matched. */

			wpsie = rtw_get_wps_ie(&pnetwork->network.IEs[12],
					       pnetwork->network.IELength - 12,
					       NULL, &wpsie_len);
			if (wpsie) {
				rtw_get_wps_attr_content(wpsie, wpsie_len, WPS_ATTR_PRIMARY_DEV_TYPE, dev_type, &dev_type_len);
				if (dev_type_len) {
					u16	type = 0;
					__be16 be_tmp;

					memcpy(&be_tmp, dev_type, 2);
					type = be16_to_cpu(be_tmp);
					sprintf(dev_type_str, "\n\nN =%.2d", type);
					blnMatch = 1;
				}
			}
			break;
	     }

		plist = plist->next;
	}

	spin_unlock_bh(&pmlmepriv->scanned_queue.lock);

	if (!blnMatch)
		sprintf(dev_type_str, "\n\nN = 00");

	if (copy_to_user(wrqu->data.pointer, dev_type_str, 9 + 17)) {
		return -EFAULT;
	}

	return 0;
}

static int rtw_p2p_get_device_name(struct net_device *dev,
			       struct iw_request_info *info,
			       union iwreq_data *wrqu, char *extra)
{
	struct adapter *padapter = (struct adapter *)rtw_netdev_priv(dev);
	u8 peerMAC[ETH_ALEN] = {0x00};
	int jj, kk;
	u8 peerMACStr[17] = {0x00};
	struct mlme_priv		*pmlmepriv = &padapter->mlmepriv;
	struct list_head *plist, *phead;
	struct __queue *queue	= &pmlmepriv->scanned_queue;
	struct	wlan_network	*pnetwork = NULL;
	u8 blnMatch = 0;
	u8 dev_name[WPS_MAX_DEVICE_NAME_LEN] = {0x00};
	uint dev_len = 0;
	u8 dev_name_str[WPS_MAX_DEVICE_NAME_LEN + 5] = {0x00};	/*  +5 is for the str "devN =", we have to clear it at wrqu->data.pointer */

	/*	Commented by Albert 20121225 */
	/*	The input data is the MAC address which the application wants to know its device name. */
	/*	Such user interface could show peer device's device name instead of ssid. */
	/*	Format: iwpriv wlanx p2p_get2 devN = 00:E0:4C:00:00:05 */

	if (copy_from_user(peerMACStr, wrqu->data.pointer + 5, 17))
		return -EFAULT;

	for (jj = 0, kk = 0; jj < ETH_ALEN; jj++, kk += 3)
		peerMAC[jj] = key_2char2num(peerMACStr[kk], peerMACStr[kk + 1]);

	spin_lock_bh(&pmlmepriv->scanned_queue.lock);

	phead = get_list_head(queue);
	plist = phead->next;

	while (phead != plist) {
		pnetwork = container_of(plist, struct wlan_network, list);
		if (!memcmp(pnetwork->network.MacAddress, peerMAC, ETH_ALEN)) {
			u8 *wpsie;
			uint wpsie_len = 0;

			/*	The mac address is matched. */
			wpsie = rtw_get_wps_ie(&pnetwork->network.IEs[12], pnetwork->network.IELength - 12, NULL, &wpsie_len);
			if (wpsie) {
				rtw_get_wps_attr_content(wpsie, wpsie_len, WPS_ATTR_DEVICE_NAME, dev_name, &dev_len);
				if (dev_len) {
					sprintf(dev_name_str, "\n\nN =%s", dev_name);
					blnMatch = 1;
				}
			}
			break;
		}

		plist = plist->next;
	}

	spin_unlock_bh(&pmlmepriv->scanned_queue.lock);

	if (!blnMatch)
		sprintf(dev_name_str, "\n\nN = 0000");

	if (copy_to_user(wrqu->data.pointer, dev_name_str, 5 + ((dev_len > 17) ? dev_len : 17)))
		return -EFAULT;
	return 0;
}

static int rtw_p2p_get_invitation_procedure(struct net_device *dev,
			       struct iw_request_info *info,
			       union iwreq_data *wrqu, char *extra)
{
	struct adapter *padapter = (struct adapter *)rtw_netdev_priv(dev);
	u8 peerMAC[ETH_ALEN] = {0x00};
	int jj, kk;
	u8 peerMACStr[17] = {0x00};
	struct mlme_priv		*pmlmepriv = &padapter->mlmepriv;
	struct list_head *plist, *phead;
	struct __queue *queue	= &pmlmepriv->scanned_queue;
	struct	wlan_network	*pnetwork = NULL;
	u8 blnMatch = 0;
	u8 *p2pie;
	uint p2pielen = 0, attr_contentlen = 0;
	u8 attr_content[2] = {0x00};

	u8 inv_proc_str[17 + 8] = {0x00};
	/*  +8 is for the str "InvProc =", we have to clear it at wrqu->data.pointer */

	/*	Commented by Ouden 20121226 */
	/*	The application wants to know P2P initiation procedure is supported or not. */
	/*	Format: iwpriv wlanx p2p_get2 InvProc = 00:E0:4C:00:00:05 */

	if (copy_from_user(peerMACStr, wrqu->data.pointer + 8, 17))
		return -EFAULT;

	for (jj = 0, kk = 0; jj < ETH_ALEN; jj++, kk += 3)
		peerMAC[jj] = key_2char2num(peerMACStr[kk], peerMACStr[kk + 1]);

	spin_lock_bh(&pmlmepriv->scanned_queue.lock);

	phead = get_list_head(queue);
	plist = phead->next;

	while (phead != plist) {
		pnetwork = container_of(plist, struct wlan_network, list);
		if (!memcmp(pnetwork->network.MacAddress, peerMAC, ETH_ALEN)) {
			/*	Commented by Albert 20121226 */
			/*	Match the device address located in the P2P IE */
			/*	This is for the case that the P2P device address is not the same as the P2P interface address. */

			p2pie = rtw_get_p2p_ie(&pnetwork->network.IEs[12], pnetwork->network.IELength - 12, NULL, &p2pielen);
			if (p2pie) {
				while (p2pie) {
					if (rtw_get_p2p_attr_content(p2pie, p2pielen, P2P_ATTR_CAPABILITY, attr_content, &attr_contentlen)) {
						/*	Handle the P2P capability attribute */
						blnMatch = 1;
						break;
					}

					/* Get the next P2P IE */
					p2pie = rtw_get_p2p_ie(p2pie + p2pielen, pnetwork->network.IELength - 12 - (p2pie - &pnetwork->network.IEs[12] + p2pielen), NULL, &p2pielen);
				}
			}
		}
		plist = plist->next;
	}

	spin_unlock_bh(&pmlmepriv->scanned_queue.lock);

	if (!blnMatch) {
		sprintf(inv_proc_str, "\nIP =-1");
	} else {
		if (attr_content[0] & 0x20)
			sprintf(inv_proc_str, "\nIP = 1");
		else
			sprintf(inv_proc_str, "\nIP = 0");
	}
	if (copy_to_user(wrqu->data.pointer, inv_proc_str, 8 + 17))
		return -EFAULT;
	return 0;
}

static int rtw_p2p_connect(struct net_device *dev,
			       struct iw_request_info *info,
			       union iwreq_data *wrqu, char *extra)
{
	int ret = 0;
	struct adapter *padapter = (struct adapter *)rtw_netdev_priv(dev);
	struct wifidirect_info *pwdinfo = &padapter->wdinfo;
	u8 peerMAC[ETH_ALEN] = {0x00};
	int jj, kk;
	struct mlme_priv		*pmlmepriv = &padapter->mlmepriv;
	struct list_head *plist, *phead;
	struct __queue *queue	= &pmlmepriv->scanned_queue;
	struct	wlan_network	*pnetwork = NULL;
	u32 peer_channel = 0;

	/*	Commented by Albert 20110304 */
	/*	The input data contains two informations. */
	/*	1. First information is the MAC address which wants to formate with */
	/*	2. Second information is the WPS PINCode or "pbc" string for push button method */
	/*	Format: 00:E0:4C:00:00:05 */
	/*	Format: 00:E0:4C:00:00:05 */

	if (pwdinfo->p2p_state == P2P_STATE_NONE)
		return ret;

	if (pwdinfo->ui_got_wps_info == P2P_NO_WPSINFO)
		return -1;

	for (jj = 0, kk = 0; jj < ETH_ALEN; jj++, kk += 3)
		peerMAC[jj] = key_2char2num(extra[kk], extra[kk + 1]);

	spin_lock_bh(&pmlmepriv->scanned_queue.lock);

	phead = get_list_head(queue);
	plist = phead->next;

	while (phead != plist) {
		pnetwork = container_of(plist, struct wlan_network, list);
		if (!memcmp(pnetwork->network.MacAddress, peerMAC, ETH_ALEN)) {
			peer_channel = pnetwork->network.Configuration.DSConfig;
			break;
		}

		plist = plist->next;
	}

	spin_unlock_bh(&pmlmepriv->scanned_queue.lock);

	if (peer_channel) {
		memset(&pwdinfo->nego_req_info, 0x00, sizeof(struct tx_nego_req_info));
		memset(&pwdinfo->groupid_info, 0x00, sizeof(struct group_id_info));

		pwdinfo->nego_req_info.peer_channel_num[0] = peer_channel;
		memcpy(pwdinfo->nego_req_info.peerDevAddr, pnetwork->network.MacAddress, ETH_ALEN);
		pwdinfo->nego_req_info.benable = true;

		_cancel_timer_ex(&pwdinfo->restore_p2p_state_timer);
		if (rtw_p2p_state(pwdinfo) != P2P_STATE_GONEGO_OK) {
			/*	Restore to the listen state if the current p2p state is not nego OK */
			rtw_p2p_set_state(pwdinfo, P2P_STATE_LISTEN);
		}

		rtw_p2p_set_pre_state(pwdinfo, rtw_p2p_state(pwdinfo));
		rtw_p2p_set_state(pwdinfo, P2P_STATE_GONEGO_ING);

		_set_timer(&pwdinfo->pre_tx_scan_timer, P2P_TX_PRESCAN_TIMEOUT);
		_set_timer(&pwdinfo->restore_p2p_state_timer, P2P_GO_NEGO_TIMEOUT);
	} else {
		ret = -1;
	}
	return ret;
}

static void rtw_p2p_invite_req(struct net_device *dev,
			       struct iw_request_info *info,
			       union iwreq_data *wrqu, char *extra)
{
	struct adapter *padapter = (struct adapter *)rtw_netdev_priv(dev);
	struct wifidirect_info *pwdinfo = &padapter->wdinfo;
	int jj, kk;
	struct mlme_priv	*pmlmepriv = &padapter->mlmepriv;
	struct list_head *plist, *phead;
	struct __queue *queue	= &pmlmepriv->scanned_queue;
	struct	wlan_network	*pnetwork = NULL;
	uint peer_channel = 0;
	u8 attr_content[50] = {0x00};
	u8 *p2pie;
	uint p2pielen = 0, attr_contentlen = 0;
	struct tx_invite_req_info *pinvite_req_info = &pwdinfo->invitereq_info;

	/*	The input data contains two informations. */
	/*	1. First information is the P2P device address which you want to send to. */
	/*	2. Second information is the group id which combines with GO's mac address, space and GO's ssid. */
	/*	Command line sample: iwpriv wlan0 p2p_set invite ="00:11:22:33:44:55 00:E0:4C:00:00:05 DIRECT-xy" */
	/*	Format: 00:11:22:33:44:55 00:E0:4C:00:00:05 DIRECT-xy */

	if (wrqu->data.length <=  37)
		return;

	if (rtw_p2p_chk_state(pwdinfo, P2P_STATE_NONE)) {
		return;
	} else {
		/*	Reset the content of struct tx_invite_req_info */
		pinvite_req_info->benable = false;
		memset(pinvite_req_info->go_bssid, 0x00, ETH_ALEN);
		memset(pinvite_req_info->go_ssid, 0x00, WLAN_SSID_MAXLEN);
		pinvite_req_info->ssidlen = 0x00;
		pinvite_req_info->operating_ch = pwdinfo->operating_channel;
		memset(pinvite_req_info->peer_macaddr, 0x00, ETH_ALEN);
		pinvite_req_info->token = 3;
	}

	for (jj = 0, kk = 0; jj < ETH_ALEN; jj++, kk += 3)
		pinvite_req_info->peer_macaddr[jj] = key_2char2num(extra[kk], extra[kk + 1]);

	spin_lock_bh(&pmlmepriv->scanned_queue.lock);

	phead = get_list_head(queue);
	plist = phead->next;

	while (phead != plist) {
		pnetwork = container_of(plist, struct wlan_network, list);

		/*	Commented by Albert 2011/05/18 */
		/*	Match the device address located in the P2P IE */
		/*	This is for the case that the P2P device address is not the same as the P2P interface address. */

		p2pie = rtw_get_p2p_ie(&pnetwork->network.IEs[12], pnetwork->network.IELength - 12, NULL, &p2pielen);
		if (p2pie) {
			/*	The P2P Device ID attribute is included in the Beacon frame. */
			/*	The P2P Device Info attribute is included in the probe response frame. */

			if (rtw_get_p2p_attr_content(p2pie, p2pielen, P2P_ATTR_DEVICE_ID, attr_content, &attr_contentlen)) {
				/*	Handle the P2P Device ID attribute of Beacon first */
				if (!memcmp(attr_content, pinvite_req_info->peer_macaddr, ETH_ALEN)) {
					peer_channel = pnetwork->network.Configuration.DSConfig;
					break;
				}
			} else if (rtw_get_p2p_attr_content(p2pie, p2pielen, P2P_ATTR_DEVICE_INFO, attr_content, &attr_contentlen)) {
				/*	Handle the P2P Device Info attribute of probe response */
				if (!memcmp(attr_content, pinvite_req_info->peer_macaddr, ETH_ALEN)) {
					peer_channel = pnetwork->network.Configuration.DSConfig;
					break;
				}
			}
		}
		plist = plist->next;
	}

	spin_unlock_bh(&pmlmepriv->scanned_queue.lock);

	if (peer_channel) {
		/*	Store the GO's bssid */
		for (jj = 0, kk = 18; jj < ETH_ALEN; jj++, kk += 3)
			pinvite_req_info->go_bssid[jj] = key_2char2num(extra[kk], extra[kk + 1]);

		/*	Store the GO's ssid */
		pinvite_req_info->ssidlen = wrqu->data.length - 36;
		memcpy(pinvite_req_info->go_ssid, &extra[36], (u32)pinvite_req_info->ssidlen);
		pinvite_req_info->benable = true;
		pinvite_req_info->peer_ch = peer_channel;

		rtw_p2p_set_pre_state(pwdinfo, rtw_p2p_state(pwdinfo));
		rtw_p2p_set_state(pwdinfo, P2P_STATE_TX_INVITE_REQ);

		set_channel_bwmode(padapter, peer_channel, HAL_PRIME_CHNL_OFFSET_DONT_CARE, HT_CHANNEL_WIDTH_20);

		_set_timer(&pwdinfo->pre_tx_scan_timer, P2P_TX_PRESCAN_TIMEOUT);

		_set_timer(&pwdinfo->restore_p2p_state_timer, P2P_INVITE_TIMEOUT);
	}
}

static void rtw_p2p_set_persistent(struct net_device *dev,
				   struct iw_request_info *info,
				   union iwreq_data *wrqu, char *extra)
{
	struct adapter *padapter = (struct adapter *)rtw_netdev_priv(dev);
	struct wifidirect_info *pwdinfo = &padapter->wdinfo;

	/*	The input data is 0 or 1 */
	/*	0: disable persistent group functionality */
	/*	1: enable persistent group founctionality */

	if (rtw_p2p_chk_state(pwdinfo, P2P_STATE_NONE)) {
		return;
	} else {
		if (extra[0] == '0')	/*	Disable the persistent group function. */
			pwdinfo->persistent_supported = false;
		else if (extra[0] == '1')	/*	Enable the persistent group function. */
			pwdinfo->persistent_supported = true;
		else
			pwdinfo->persistent_supported = false;
	}
	pr_info("[%s] persistent_supported = %d\n", __func__, pwdinfo->persistent_supported);
}

static void rtw_p2p_prov_disc(struct net_device *dev,
			      struct iw_request_info *info,
			      union iwreq_data *wrqu, char *extra)
{
	struct adapter *padapter = (struct adapter *)rtw_netdev_priv(dev);
	struct wifidirect_info *pwdinfo = &padapter->wdinfo;
	u8 peerMAC[ETH_ALEN] = {0x00};
	int jj, kk;
	struct mlme_priv		*pmlmepriv = &padapter->mlmepriv;
	struct list_head *plist, *phead;
	struct __queue *queue	= &pmlmepriv->scanned_queue;
	struct	wlan_network	*pnetwork = NULL;
	uint peer_channel = 0;
	u8 attr_content[100] = {0x00};
	u8 *p2pie;
	uint p2pielen = 0, attr_contentlen = 0;

	/*	The input data contains two informations. */
	/*	1. First information is the MAC address which wants to issue the provisioning discovery request frame. */
	/*	2. Second information is the WPS configuration method which wants to discovery */
	/*	Format: 00:E0:4C:00:00:05_display */
	/*	Format: 00:E0:4C:00:00:05_keypad */
	/*	Format: 00:E0:4C:00:00:05_pbc */
	/*	Format: 00:E0:4C:00:00:05_label */

	if (pwdinfo->p2p_state == P2P_STATE_NONE) {
		return;
	} else {
		/*	Reset the content of struct tx_provdisc_req_info excluded the wps_config_method_request. */
		memset(pwdinfo->tx_prov_disc_info.peerDevAddr, 0x00, ETH_ALEN);
		memset(pwdinfo->tx_prov_disc_info.peerIFAddr, 0x00, ETH_ALEN);
		memset(&pwdinfo->tx_prov_disc_info.ssid, 0x00, sizeof(struct ndis_802_11_ssid));
		pwdinfo->tx_prov_disc_info.peer_channel_num[0] = 0;
		pwdinfo->tx_prov_disc_info.peer_channel_num[1] = 0;
		pwdinfo->tx_prov_disc_info.benable = false;
	}

	for (jj = 0, kk = 0; jj < ETH_ALEN; jj++, kk += 3)
		peerMAC[jj] = key_2char2num(extra[kk], extra[kk + 1]);

	if (!memcmp(&extra[18], "display", 7))
		pwdinfo->tx_prov_disc_info.wps_config_method_request = WPS_CM_DISPLYA;
	else if (!memcmp(&extra[18], "keypad", 7))
		pwdinfo->tx_prov_disc_info.wps_config_method_request = WPS_CM_KEYPAD;
	else if (!memcmp(&extra[18], "pbc", 3))
		pwdinfo->tx_prov_disc_info.wps_config_method_request = WPS_CM_PUSH_BUTTON;
	else if (!memcmp(&extra[18], "label", 5))
		pwdinfo->tx_prov_disc_info.wps_config_method_request = WPS_CM_LABEL;
	else
		return;

	spin_lock_bh(&pmlmepriv->scanned_queue.lock);

	phead = get_list_head(queue);
	plist = phead->next;

	while (phead != plist) {
		if (peer_channel != 0)
			break;

		pnetwork = container_of(plist, struct wlan_network, list);

		/*	Commented by Albert 2011/05/18 */
		/*	Match the device address located in the P2P IE */
		/*	This is for the case that the P2P device address is not the same as the P2P interface address. */

		p2pie = rtw_get_p2p_ie(&pnetwork->network.IEs[12], pnetwork->network.IELength - 12, NULL, &p2pielen);
		if (p2pie) {
			while (p2pie) {
				/*	The P2P Device ID attribute is included in the Beacon frame. */
				/*	The P2P Device Info attribute is included in the probe response frame. */

				if (rtw_get_p2p_attr_content(p2pie, p2pielen, P2P_ATTR_DEVICE_ID, attr_content, &attr_contentlen)) {
					/*	Handle the P2P Device ID attribute of Beacon first */
					if (!memcmp(attr_content, peerMAC, ETH_ALEN)) {
						peer_channel = pnetwork->network.Configuration.DSConfig;
						break;
					}
				} else if (rtw_get_p2p_attr_content(p2pie, p2pielen, P2P_ATTR_DEVICE_INFO, attr_content, &attr_contentlen)) {
					/*	Handle the P2P Device Info attribute of probe response */
					if (!memcmp(attr_content, peerMAC, ETH_ALEN)) {
						peer_channel = pnetwork->network.Configuration.DSConfig;
						break;
					}
				}

				/* Get the next P2P IE */
				p2pie = rtw_get_p2p_ie(p2pie + p2pielen, pnetwork->network.IELength - 12 - (p2pie - &pnetwork->network.IEs[12] + p2pielen), NULL, &p2pielen);
			}
		}

		plist = plist->next;
	}

	spin_unlock_bh(&pmlmepriv->scanned_queue.lock);

	if (peer_channel) {
		memcpy(pwdinfo->tx_prov_disc_info.peerIFAddr, pnetwork->network.MacAddress, ETH_ALEN);
		memcpy(pwdinfo->tx_prov_disc_info.peerDevAddr, peerMAC, ETH_ALEN);
		pwdinfo->tx_prov_disc_info.peer_channel_num[0] = (u16)peer_channel;
		pwdinfo->tx_prov_disc_info.benable = true;
		rtw_p2p_set_pre_state(pwdinfo, rtw_p2p_state(pwdinfo));
		rtw_p2p_set_state(pwdinfo, P2P_STATE_TX_PROVISION_DIS_REQ);

		if (rtw_p2p_chk_role(pwdinfo, P2P_ROLE_CLIENT)) {
			memcpy(&pwdinfo->tx_prov_disc_info.ssid, &pnetwork->network.Ssid, sizeof(struct ndis_802_11_ssid));
		} else if (rtw_p2p_chk_role(pwdinfo, P2P_ROLE_DEVICE) || rtw_p2p_chk_role(pwdinfo, P2P_ROLE_GO)) {
			memcpy(pwdinfo->tx_prov_disc_info.ssid.Ssid, pwdinfo->p2p_wildcard_ssid, P2P_WILDCARD_SSID_LEN);
			pwdinfo->tx_prov_disc_info.ssid.SsidLength = P2P_WILDCARD_SSID_LEN;
		}

		set_channel_bwmode(padapter, peer_channel, HAL_PRIME_CHNL_OFFSET_DONT_CARE, HT_CHANNEL_WIDTH_20);

		_set_timer(&pwdinfo->pre_tx_scan_timer, P2P_TX_PRESCAN_TIMEOUT);

		_set_timer(&pwdinfo->restore_p2p_state_timer, P2P_PROVISION_TIMEOUT);
	}
}

/*	This function is used to inform the driver the user had specified the pin code value or pbc */
/*	to application. */

static void rtw_p2p_got_wpsinfo(struct net_device *dev,
				struct iw_request_info *info,
				union iwreq_data *wrqu, char *extra)
{
	struct adapter *padapter = (struct adapter *)rtw_netdev_priv(dev);
	struct wifidirect_info *pwdinfo = &padapter->wdinfo;

	/*	Added by Albert 20110328 */
	/*	if the input data is P2P_NO_WPSINFO -> reset the wpsinfo */
	/*	if the input data is P2P_GOT_WPSINFO_PEER_DISPLAY_PIN -> the utility just input the PIN code got from the peer P2P device. */
	/*	if the input data is P2P_GOT_WPSINFO_SELF_DISPLAY_PIN -> the utility just got the PIN code from itself. */
	/*	if the input data is P2P_GOT_WPSINFO_PBC -> the utility just determine to use the PBC */

	if (*extra == '0')
		pwdinfo->ui_got_wps_info = P2P_NO_WPSINFO;
	else if (*extra == '1')
		pwdinfo->ui_got_wps_info = P2P_GOT_WPSINFO_PEER_DISPLAY_PIN;
	else if (*extra == '2')
		pwdinfo->ui_got_wps_info = P2P_GOT_WPSINFO_SELF_DISPLAY_PIN;
	else if (*extra == '3')
		pwdinfo->ui_got_wps_info = P2P_GOT_WPSINFO_PBC;
	else
		pwdinfo->ui_got_wps_info = P2P_NO_WPSINFO;
}

static int rtw_p2p_set(struct net_device *dev,
			       struct iw_request_info *info,
			       union iwreq_data *wrqu, char *extra)
{
	int ret = 0;

	if (!memcmp(extra, "enable =", 7)) {
		rtw_wext_p2p_enable(dev, info, wrqu, &extra[7]);
	} else if (!memcmp(extra, "setDN =", 6)) {
		wrqu->data.length -= 6;
		rtw_p2p_setDN(dev, info, wrqu, &extra[6]);
	} else if (!memcmp(extra, "profilefound =", 13)) {
		wrqu->data.length -= 13;
		rtw_p2p_profilefound(dev, info, wrqu, &extra[13]);
	} else if (!memcmp(extra, "prov_disc =", 10)) {
		wrqu->data.length -= 10;
		rtw_p2p_prov_disc(dev, info, wrqu, &extra[10]);
	} else if (!memcmp(extra, "nego =", 5)) {
		wrqu->data.length -= 5;
		rtw_p2p_connect(dev, info, wrqu, &extra[5]);
	} else if (!memcmp(extra, "intent =", 7)) {
		/*	Commented by Albert 2011/03/23 */
		/*	The wrqu->data.length will include the null character */
		/*	So, we will decrease 7 + 1 */
		wrqu->data.length -= 8;
		rtw_p2p_set_intent(dev, info, wrqu, &extra[7]);
	} else if (!memcmp(extra, "ssid =", 5)) {
		wrqu->data.length -= 5;
		rtw_p2p_set_go_nego_ssid(dev, info, wrqu, &extra[5]);
	} else if (!memcmp(extra, "got_wpsinfo =", 12)) {
		wrqu->data.length -= 12;
		rtw_p2p_got_wpsinfo(dev, info, wrqu, &extra[12]);
	} else if (!memcmp(extra, "listen_ch =", 10)) {
		/*	Commented by Albert 2011/05/24 */
		/*	The wrqu->data.length will include the null character */
		/*	So, we will decrease (10 + 1) */
		wrqu->data.length -= 11;
		rtw_p2p_set_listen_ch(dev, info, wrqu, &extra[10]);
	} else if (!memcmp(extra, "op_ch =", 6)) {
		/*	Commented by Albert 2011/05/24 */
		/*	The wrqu->data.length will include the null character */
		/*	So, we will decrease (6 + 1) */
		wrqu->data.length -= 7;
		rtw_p2p_set_op_ch(dev, info, wrqu, &extra[6]);
	} else if (!memcmp(extra, "invite =", 7)) {
		wrqu->data.length -= 8;
		rtw_p2p_invite_req(dev, info, wrqu, &extra[7]);
	} else if (!memcmp(extra, "persistent =", 11)) {
		wrqu->data.length -= 11;
		rtw_p2p_set_persistent(dev, info, wrqu, &extra[11]);
	}

	return ret;
}

<<<<<<< HEAD
static int rtw_p2p_get(struct net_device *dev,
			       struct iw_request_info *info,
			       union iwreq_data *wrqu, char *extra)
{
	if (!memcmp(wrqu->data.pointer, "status", 6)) {
		rtw_p2p_get_status(dev, info, wrqu, extra);
	} else if (!memcmp(wrqu->data.pointer, "role", 4)) {
		rtw_p2p_get_role(dev, info, wrqu, extra);
	} else if (!memcmp(wrqu->data.pointer, "peer_ifa", 8)) {
		rtw_p2p_get_peer_ifaddr(dev, info, wrqu, extra);
	} else if (!memcmp(wrqu->data.pointer, "req_cm", 6)) {
		rtw_p2p_get_req_cm(dev, info, wrqu, extra);
	} else if (!memcmp(wrqu->data.pointer, "peer_deva", 9)) {
		/*	Get the P2P device address when receiving the provision discovery request frame. */
		rtw_p2p_get_peer_devaddr(dev, info, wrqu, extra);
	} else if (!memcmp(wrqu->data.pointer, "group_id", 8)) {
		rtw_p2p_get_groupid(dev, info, wrqu, extra);
	} else if (!memcmp(wrqu->data.pointer, "peer_deva_inv", 9)) {
		/*	Get the P2P device address when receiving the P2P Invitation request frame. */
		rtw_p2p_get_peer_devaddr_by_invitation(dev, info, wrqu, extra);
	} else if (!memcmp(wrqu->data.pointer, "op_ch", 5)) {
		rtw_p2p_get_op_ch(dev, info, wrqu, extra);
	}
	return 0;
}

=======
>>>>>>> 88084a3d
static int rtw_p2p_get2(struct net_device *dev,
			       struct iw_request_info *info,
			       union iwreq_data *wrqu, char *extra)
{
	int ret = 0;

	if (!memcmp(extra, "wpsCM =", 6)) {
		wrqu->data.length -= 6;
		ret = rtw_p2p_get_wps_configmethod(dev, info, wrqu,  &extra[6]);
	} else if (!memcmp(extra, "devN =", 5)) {
		wrqu->data.length -= 5;
		ret = rtw_p2p_get_device_name(dev, info, wrqu, &extra[5]);
	} else if (!memcmp(extra, "dev_type =", 9)) {
		wrqu->data.length -= 9;
		ret = rtw_p2p_get_device_type(dev, info, wrqu, &extra[9]);
	} else if (!memcmp(extra, "go_devadd =", 10)) {
		wrqu->data.length -= 10;
		ret = rtw_p2p_get_go_device_address(dev, info, wrqu, &extra[10]);
	} else if (!memcmp(extra, "InvProc =", 8)) {
		wrqu->data.length -= 8;
		ret = rtw_p2p_get_invitation_procedure(dev, info, wrqu, &extra[8]);
	}

	return ret;
}

static int rtw_rereg_nd_name(struct net_device *dev,
			       struct iw_request_info *info,
			       union iwreq_data *wrqu, char *extra)
{
	int ret = 0;
	struct adapter *padapter = rtw_netdev_priv(dev);
	struct rereg_nd_name_data *rereg_priv = &padapter->rereg_nd_name_priv;
	char new_ifname[IFNAMSIZ];

	if (rereg_priv->old_ifname[0] == 0) {
		char *reg_ifname;
		reg_ifname = padapter->registrypriv.if2name;

		strncpy(rereg_priv->old_ifname, reg_ifname, IFNAMSIZ);
		rereg_priv->old_ifname[IFNAMSIZ - 1] = 0;
	}

	if (wrqu->data.length > IFNAMSIZ)
		return -EFAULT;

	if (copy_from_user(new_ifname, wrqu->data.pointer, IFNAMSIZ))
		return -EFAULT;

	if (0 == strcmp(rereg_priv->old_ifname, new_ifname))
		return ret;

	ret = rtw_change_ifname(padapter, new_ifname);
	if (0 != ret)
		goto exit;

	if (!memcmp(rereg_priv->old_ifname, "disable%d", 9)) {
		padapter->ledpriv.bRegUseLed = rereg_priv->old_bRegUseLed;
		rtl8188eu_InitSwLeds(padapter);
		rtw_ips_mode_req(&padapter->pwrctrlpriv, rereg_priv->old_ips_mode);
	}

	strncpy(rereg_priv->old_ifname, new_ifname, IFNAMSIZ);
	rereg_priv->old_ifname[IFNAMSIZ - 1] = 0;

	if (!memcmp(new_ifname, "disable%d", 9)) {
		/*  free network queue for Android's timming issue */
		rtw_free_network_queue(padapter, true);

		/*  close led */
		rtw_led_control(padapter, LED_CTL_POWER_OFF);
		rereg_priv->old_bRegUseLed = padapter->ledpriv.bRegUseLed;
		padapter->ledpriv.bRegUseLed = false;
		rtl8188eu_DeInitSwLeds(padapter);

		/*  the interface is being "disabled", we can do deeper IPS */
		rereg_priv->old_ips_mode = rtw_get_ips_mode_req(&padapter->pwrctrlpriv);
		rtw_ips_mode_req(&padapter->pwrctrlpriv, IPS_NORMAL);
	}
exit:
	return ret;
}

static void mac_reg_dump(struct adapter *padapter)
{
	int i, j = 1;
	pr_info("\n ======= MAC REG =======\n");
	for (i = 0x0; i < 0x300; i += 4) {
		if (j % 4 == 1)
			pr_info("0x%02x", i);
		pr_info(" 0x%08x ", rtw_read32(padapter, i));
		if ((j++) % 4 == 0)
			pr_info("\n");
	}
	for (i = 0x400; i < 0x800; i += 4) {
		if (j % 4 == 1)
			pr_info("0x%02x", i);
		pr_info(" 0x%08x ", rtw_read32(padapter, i));
		if ((j++) % 4 == 0)
			pr_info("\n");
	}
}

static void bb_reg_dump(struct adapter *padapter)
{
	int i, j = 1;
	pr_info("\n ======= BB REG =======\n");
	for (i = 0x800; i < 0x1000; i += 4) {
		if (j % 4 == 1)
			pr_info("0x%02x", i);

		pr_info(" 0x%08x ", rtw_read32(padapter, i));
		if ((j++) % 4 == 0)
			pr_info("\n");
	}
}

static void rf_reg_dump(struct adapter *padapter)
{
	int i, j = 1;
	u32 value;

	pr_info("\n ======= RF REG =======\n");
	pr_info("\nRF_Path(%x)\n", RF_PATH_A);
	for (i = 0; i < 0x100; i++) {
		value = rtl8188e_PHY_QueryRFReg(padapter, i, 0xffffffff);
		if (j % 4 == 1)
			pr_info("0x%02x ", i);
		pr_info(" 0x%08x ", value);
		if ((j++) % 4 == 0)
			pr_info("\n");
	}
}

static void rtw_set_dynamic_functions(struct adapter *adapter, u8 dm_func)
{
	struct hal_data_8188e *haldata = &adapter->haldata;
	struct odm_dm_struct *odmpriv = &haldata->odmpriv;

	switch (dm_func) {
	case 0:
		/* disable all dynamic func */
		odmpriv->SupportAbility = DYNAMIC_FUNC_DISABLE;
		break;
	case 1:
		/* disable DIG */
		odmpriv->SupportAbility &= (~DYNAMIC_BB_DIG);
		break;
	case 6:
		/* turn on all dynamic func */
		if (!(odmpriv->SupportAbility & DYNAMIC_BB_DIG)) {
			struct rtw_dig *digtable = &odmpriv->DM_DigTable;

			digtable->CurIGValue = rtw_read8(adapter, 0xc50);
		}
		odmpriv->SupportAbility = DYNAMIC_ALL_FUNC_ENABLE;
		break;
	default:
		break;
	}
}

static int rtw_dbg_port(struct net_device *dev,
			       struct iw_request_info *info,
			       union iwreq_data *wrqu, char *extra)
{
	int ret = 0;
	u8 major_cmd, minor_cmd;
	u16 arg;
	s32 extra_arg;
	u32 *pdata, val32;
	struct adapter *padapter = (struct adapter *)rtw_netdev_priv(dev);
	struct mlme_priv *pmlmepriv = &padapter->mlmepriv;
	struct mlme_ext_priv	*pmlmeext = &padapter->mlmeextpriv;
	struct mlme_ext_info *pmlmeinfo = &pmlmeext->mlmext_info;
	struct wlan_network *cur_network = &pmlmepriv->cur_network;
	struct sta_priv *pstapriv = &padapter->stapriv;

	pdata = (u32 *)&wrqu->data;

	val32 = *pdata;
	arg = (u16)(val32 & 0x0000ffff);
	major_cmd = (u8)(val32 >> 24);
	minor_cmd = (u8)((val32 >> 16) & 0x00ff);

	extra_arg = *(pdata + 1);

	switch (major_cmd) {
	case 0x70:/* read_reg */
		switch (minor_cmd) {
		case 1:
			break;
		case 2:
			break;
		case 4:
			break;
		}
		break;
	case 0x71:/* write_reg */
		switch (minor_cmd) {
		case 1:
			rtw_write8(padapter, arg, extra_arg);
			break;
		case 2:
			rtw_write16(padapter, arg, extra_arg);
			break;
		case 4:
			rtw_write32(padapter, arg, extra_arg);
			break;
		}
		break;
	case 0x72:/* read_bb */
		break;
	case 0x73:/* write_bb */
		rtl8188e_PHY_SetBBReg(padapter, arg, 0xffffffff, extra_arg);
		break;
	case 0x74:/* read_rf */
		if (minor_cmd != RF_PATH_A) {
			ret = -EINVAL;
			break;
		}
		break;
	case 0x75:/* write_rf */
		if (minor_cmd != RF_PATH_A) {
			ret = -EINVAL;
			break;
		}
		rtl8188e_PHY_SetRFReg(padapter, arg, 0xffffffff, extra_arg);
		break;

	case 0x76:
		switch (minor_cmd) {
		case 0x00: /* normal mode, */
			padapter->recvpriv.is_signal_dbg = 0;
			break;
		case 0x01: /* dbg mode */
			padapter->recvpriv.is_signal_dbg = 1;
			extra_arg = extra_arg > 100 ? 100 : extra_arg;
			extra_arg = extra_arg < 0 ? 0 : extra_arg;
			padapter->recvpriv.signal_strength_dbg = extra_arg;
			break;
		}
		break;
	case 0x78: /* IOL test */
		switch (minor_cmd) {
		case 0x04: /* LLT table initialization test */
		{
			struct xmit_frame	*xmit_frame;

			xmit_frame = rtw_IOL_accquire_xmit_frame(padapter);
			if (!xmit_frame) {
				ret = -ENOMEM;
				break;
			}

			if (rtl8188e_IOL_exec_cmds_sync(padapter, xmit_frame, 500, 0) != _SUCCESS)
				ret = -EPERM;
		}
			break;
		case 0x05: /* blink LED test */
		{
			u16 reg = 0x4c;
			u32 blink_num = 50;
			u32 blink_delay_ms = 200;
			int i;
			struct xmit_frame	*xmit_frame;

			xmit_frame = rtw_IOL_accquire_xmit_frame(padapter);
			if (!xmit_frame) {
				ret = -ENOMEM;
				break;
			}

			for (i = 0; i < blink_num; i++) {
				rtw_IOL_append_WB_cmd(xmit_frame, reg, 0x00, 0xff);
				rtw_IOL_append_DELAY_MS_cmd(xmit_frame, blink_delay_ms);
				rtw_IOL_append_WB_cmd(xmit_frame, reg, 0x08, 0xff);
				rtw_IOL_append_DELAY_MS_cmd(xmit_frame, blink_delay_ms);
			}
			if (rtl8188e_IOL_exec_cmds_sync(padapter, xmit_frame, (blink_delay_ms * blink_num * 2) + 200, 0) != _SUCCESS)
				ret = -EPERM;
		}
			break;

		case 0x06: /* continuous write byte test */
		{
			u16 reg = arg;
			u16 start_value = 0;
			u32 write_num = extra_arg;
			int i;
			struct xmit_frame	*xmit_frame;

			xmit_frame = rtw_IOL_accquire_xmit_frame(padapter);
			if (!xmit_frame) {
				ret = -ENOMEM;
				break;
			}

			for (i = 0; i < write_num; i++)
				rtw_IOL_append_WB_cmd(xmit_frame, reg, i + start_value, 0xFF);
			if (rtl8188e_IOL_exec_cmds_sync(padapter, xmit_frame, 5000, 0) != _SUCCESS)
				ret = -EPERM;

			rtw_read8(padapter, reg);
		}
			break;

		case 0x07: /* continuous write word test */
		{
			u16 reg = arg;
			u16 start_value = 200;
			u32 write_num = extra_arg;

			int i;
			struct xmit_frame	*xmit_frame;

			xmit_frame = rtw_IOL_accquire_xmit_frame(padapter);
			if (!xmit_frame) {
				ret = -ENOMEM;
				break;
			}

			for (i = 0; i < write_num; i++)
				rtw_IOL_append_WW_cmd(xmit_frame, reg, i + start_value, 0xFFFF);
			if (rtl8188e_IOL_exec_cmds_sync(padapter, xmit_frame, 5000, 0) != _SUCCESS)
				ret = -EPERM;

			rtw_read16(padapter, reg);
		}
			break;
		case 0x08: /* continuous write dword test */
		{
			u16 reg = arg;
			u32 start_value = 0x110000c7;
			u32 write_num = extra_arg;

			int i;
			struct xmit_frame	*xmit_frame;

			xmit_frame = rtw_IOL_accquire_xmit_frame(padapter);
			if (!xmit_frame) {
				ret = -ENOMEM;
				break;
			}

			for (i = 0; i < write_num; i++)
				rtw_IOL_append_WD_cmd(xmit_frame, reg, i + start_value, 0xFFFFFFFF);
			if (rtl8188e_IOL_exec_cmds_sync(padapter, xmit_frame, 5000, 0) != _SUCCESS)
				ret = -EPERM;

			rtw_read32(padapter, reg);
		}
			break;
		}
		break;
	case 0x79:
		{
			/*
			* dbg 0x79000000 [value], set RESP_TXAGC to + value, value:0~15
			* dbg 0x79010000 [value], set RESP_TXAGC to - value, value:0~15
			*/
			u8 value =  extra_arg & 0x0f;
			u8 sign = minor_cmd;
			u16 write_value = 0;

			if (sign)
				value = value | 0x10;

			write_value = value | (value << 5);
			rtw_write16(padapter, 0x6d9, write_value);
		}
		break;
	case 0x7a:
		receive_disconnect(padapter, pmlmeinfo->network.MacAddress
			, WLAN_REASON_EXPIRATION_CHK);
		break;
	case 0x7F:
		switch (minor_cmd) {
		case 0x0:
			break;
		case 0x01:
			break;
		case 0x02:
			break;
		case 0x03:
			break;
		case 0x04:
			break;
		case 0x05:
			rtw_get_stainfo(pstapriv, cur_network->network.MacAddress);
			break;
		case 0x06:
			{
<<<<<<< HEAD
				u32	ODMFlag;
				GetHwReg8188EU(padapter, HW_VAR_DM_FLAG, (u8 *)(&ODMFlag));
				ODMFlag = (u32)(0x0f & arg);
=======
				u32 ODMFlag = (u32)(0x0f & arg);
>>>>>>> 88084a3d
				SetHwReg8188EU(padapter, HW_VAR_DM_FLAG, (u8 *)(&ODMFlag));
			}
			break;
		case 0x07:
			break;
		case 0x08:
			break;
		case 0x09:
<<<<<<< HEAD
			break;
		case 0x0c:/* dump rx/tx packet */
			if (arg == 0) {
				SetHalDefVar8188EUsb(padapter, HAL_DEF_DBG_DUMP_RXPKT, &extra_arg);
			} else if (arg == 1) {
				SetHalDefVar8188EUsb(padapter, HAL_DEF_DBG_DUMP_TXPKT, &extra_arg);
			}
=======
>>>>>>> 88084a3d
			break;
		case 0x15:
			break;
		case 0x10:/*  driver version display */
			break;
		case 0x11:
			padapter->bRxRSSIDisplay = extra_arg;
			break;
		case 0x12: /* set rx_stbc */
		{
			struct registry_priv	*pregpriv = &padapter->registrypriv;
			/*  0: disable, bit(0):enable 2.4g, bit(1):enable 5g, 0x3: enable both 2.4g and 5g */
			/* default is set to enable 2.4GHZ for IOT issue with bufflao's AP at 5GHZ */
			if (extra_arg == 0 ||
			    extra_arg == 1 ||
			    extra_arg == 2 ||
			    extra_arg == 3)
				pregpriv->rx_stbc = extra_arg;
		}
			break;
		case 0x13: /* set ampdu_enable */
		{
			struct registry_priv	*pregpriv = &padapter->registrypriv;
			/*  0: disable, 0x1:enable (but wifi_spec should be 0), 0x2: force enable (don't care wifi_spec) */
			if (extra_arg >= 0 && extra_arg < 3)
				pregpriv->ampdu_enable = extra_arg;
		}
			break;
		case 0x14: /* get wifi_spec */
			break;
		case 0x23:
			padapter->bNotifyChannelChange = extra_arg;
			break;
		case 0x24:
			padapter->bShowGetP2PState = extra_arg;
			break;
		case 0xdd:/* registers dump, 0 for mac reg, 1 for bb reg, 2 for rf reg */
			if (extra_arg == 0)
				mac_reg_dump(padapter);
			else if (extra_arg == 1)
				bb_reg_dump(padapter);
			else if (extra_arg == 2)
				rf_reg_dump(padapter);
			break;
		case 0xee:/* turn on/off dynamic funcs */
<<<<<<< HEAD
			{
				u32 odm_flag;

				if (0xf == extra_arg) {
					GetHalDefVar8188EUsb(padapter, HAL_DEF_DBG_DM_FUNC, &odm_flag);
				} else {
					/*	extra_arg = 0  - disable all dynamic func
						extra_arg = 1  - disable DIG
						extra_arg = 2  - disable tx power tracking
						extra_arg = 3  - turn on all dynamic func
					*/
					SetHalDefVar8188EUsb(padapter, HAL_DEF_DBG_DM_FUNC, &extra_arg);
					GetHalDefVar8188EUsb(padapter, HAL_DEF_DBG_DM_FUNC, &odm_flag);
				}
=======
			if (extra_arg != 0xf) {
				/* extra_arg = 0  - disable all dynamic func
				 * extra_arg = 1  - disable DIG
				 * extra_arg = 6  - turn on all dynamic func
				 */
				rtw_set_dynamic_functions(padapter, extra_arg);
>>>>>>> 88084a3d
			}
			break;
		case 0xfd:
			rtw_write8(padapter, 0xc50, arg);
			rtw_write8(padapter, 0xc58, arg);
			break;
		case 0xfe:
			break;
		case 0xff:
			break;
		}
		break;
	default:
		break;
	}
	return ret;
}

static int rtw_wx_set_priv(struct net_device *dev,
				struct iw_request_info *info,
				union iwreq_data *awrq,
				char *extra)
{
	int ret = 0;
	int len = 0;
	char *ext;
	struct adapter *padapter = (struct adapter *)rtw_netdev_priv(dev);
	struct iw_point *dwrq = (struct iw_point *)awrq;

	if (dwrq->length == 0)
		return -EFAULT;

	len = dwrq->length;
	ext = vmalloc(len);
	if (!ext)
		return -ENOMEM;

	if (copy_from_user(ext, dwrq->pointer, len)) {
		vfree(ext);
		return -EFAULT;
	}

	/* added for wps2.0 @20110524 */
	if (dwrq->flags == 0x8766 && len > 8) {
		u32 cp_sz;
		struct mlme_priv *pmlmepriv = &padapter->mlmepriv;
		u8 *probereq_wpsie = ext;
		int probereq_wpsie_len = len;
		u8 wps_oui[4] = {0x0, 0x50, 0xf2, 0x04};

		if ((_VENDOR_SPECIFIC_IE_ == probereq_wpsie[0]) &&
		    (!memcmp(&probereq_wpsie[2], wps_oui, 4))) {
			cp_sz = probereq_wpsie_len > MAX_WPS_IE_LEN ? MAX_WPS_IE_LEN : probereq_wpsie_len;

			pmlmepriv->wps_probe_req_ie_len = 0;
			kfree(pmlmepriv->wps_probe_req_ie);
			pmlmepriv->wps_probe_req_ie = NULL;

			pmlmepriv->wps_probe_req_ie = kmemdup(probereq_wpsie, cp_sz, GFP_KERNEL);
			if (!pmlmepriv->wps_probe_req_ie) {
				ret =  -EINVAL;
				goto FREE_EXT;
			}
			pmlmepriv->wps_probe_req_ie_len = cp_sz;
		}
		goto FREE_EXT;
	}

	if (len >= WEXT_CSCAN_HEADER_SIZE &&
	    !memcmp(ext, WEXT_CSCAN_HEADER, WEXT_CSCAN_HEADER_SIZE)) {
		ret = rtw_wx_set_scan(dev, info, awrq, ext);
		goto FREE_EXT;
	}

FREE_EXT:

	vfree(ext);

	return ret;
}

static int rtw_pm_set(struct net_device *dev,
			       struct iw_request_info *info,
			       union iwreq_data *wrqu, char *extra)
{
	int ret = 0;
	unsigned	mode = 0;
	struct adapter *padapter = (struct adapter *)rtw_netdev_priv(dev);

	if (!memcmp(extra, "lps =", 4)) {
		sscanf(extra + 4, "%u", &mode);
		ret = rtw_pm_set_lps(padapter, mode);
	} else if (!memcmp(extra, "ips =", 4)) {
		sscanf(extra + 4, "%u", &mode);
		ret = rtw_pm_set_ips(padapter, mode);
	} else {
		ret = -EINVAL;
	}

	return ret;
}

static iw_handler rtw_handlers[] = {
	IW_HANDLER(SIOCGIWNAME, rtw_wx_get_name),
	IW_HANDLER(SIOCGIWFREQ, rtw_wx_get_freq),
	IW_HANDLER(SIOCSIWMODE, rtw_wx_set_mode),
	IW_HANDLER(SIOCGIWMODE, rtw_wx_get_mode),
	IW_HANDLER(SIOCGIWSENS, rtw_wx_get_sens),
	IW_HANDLER(SIOCGIWRANGE, rtw_wx_get_range),
	IW_HANDLER(SIOCSIWPRIV, rtw_wx_set_priv),
	IW_HANDLER(SIOCSIWAP, rtw_wx_set_wap),
	IW_HANDLER(SIOCGIWAP, rtw_wx_get_wap),
	IW_HANDLER(SIOCSIWMLME, rtw_wx_set_mlme),
	IW_HANDLER(SIOCSIWSCAN, rtw_wx_set_scan),
	IW_HANDLER(SIOCGIWSCAN, rtw_wx_get_scan),
	IW_HANDLER(SIOCSIWESSID, rtw_wx_set_essid),
	IW_HANDLER(SIOCGIWESSID, rtw_wx_get_essid),
	IW_HANDLER(SIOCGIWNICKN, rtw_wx_get_nick),
	IW_HANDLER(SIOCSIWRATE, rtw_wx_set_rate),
	IW_HANDLER(SIOCGIWRATE, rtw_wx_get_rate),
	IW_HANDLER(SIOCSIWRTS, rtw_wx_set_rts),
	IW_HANDLER(SIOCGIWRTS, rtw_wx_get_rts),
	IW_HANDLER(SIOCSIWFRAG, rtw_wx_set_frag),
	IW_HANDLER(SIOCGIWFRAG, rtw_wx_get_frag),
	IW_HANDLER(SIOCGIWRETRY, rtw_wx_get_retry),
	IW_HANDLER(SIOCSIWENCODE, rtw_wx_set_enc),
	IW_HANDLER(SIOCGIWENCODE, rtw_wx_get_enc),
	IW_HANDLER(SIOCGIWPOWER, rtw_wx_get_power),
	IW_HANDLER(SIOCSIWGENIE, rtw_wx_set_gen_ie),
	IW_HANDLER(SIOCSIWAUTH, rtw_wx_set_auth),
	IW_HANDLER(SIOCSIWENCODEEXT, rtw_wx_set_enc_ext),
	IW_HANDLER(SIOCSIWPMKSA, rtw_wx_set_pmkid),
};

static const struct iw_priv_args rtw_private_args[] = {
	{
		SIOCIWFIRSTPRIV + 0x0,
		IW_PRIV_TYPE_CHAR | 0x7FF, 0, "write"
	},
	{
		SIOCIWFIRSTPRIV + 0x1,
		IW_PRIV_TYPE_CHAR | 0x7FF,
		IW_PRIV_TYPE_CHAR | IW_PRIV_SIZE_FIXED | IFNAMSIZ, "read"
	},
	{
		SIOCIWFIRSTPRIV + 0x2, 0, 0, "driver_ext"
	},
	{
		SIOCIWFIRSTPRIV + 0x4,
		IW_PRIV_TYPE_INT | IW_PRIV_SIZE_FIXED | 1, 0, "apinfo"
	},
	{
		SIOCIWFIRSTPRIV + 0x5,
		IW_PRIV_TYPE_INT | IW_PRIV_SIZE_FIXED | 2, 0, "setpid"
	},
	{
		SIOCIWFIRSTPRIV + 0x6,
		IW_PRIV_TYPE_INT | IW_PRIV_SIZE_FIXED | 1, 0, "wps_start"
	},
	{
		SIOCIWFIRSTPRIV + 0xA,
		IW_PRIV_TYPE_INT | IW_PRIV_SIZE_FIXED | 1, 0, "channel_plan"
	},

	{
		SIOCIWFIRSTPRIV + 0xB,
		IW_PRIV_TYPE_INT | IW_PRIV_SIZE_FIXED | 2, 0, "dbg"
	},
	{
		SIOCIWFIRSTPRIV + 0xC,
		IW_PRIV_TYPE_INT | IW_PRIV_SIZE_FIXED | 3, 0, "rfw"
	},
	{
		SIOCIWFIRSTPRIV + 0xD,
		IW_PRIV_TYPE_INT | IW_PRIV_SIZE_FIXED | 2, IW_PRIV_TYPE_CHAR | IW_PRIV_SIZE_FIXED | IFNAMSIZ, "rfr"
	},
	{
		SIOCIWFIRSTPRIV + 0x10,
		IW_PRIV_TYPE_CHAR | P2P_PRIVATE_IOCTL_SET_LEN, 0, "p2p_set"
	},
	{
		SIOCIWFIRSTPRIV + 0x11,
		IW_PRIV_TYPE_CHAR | P2P_PRIVATE_IOCTL_SET_LEN, IW_PRIV_TYPE_CHAR | IW_PRIV_SIZE_FIXED | P2P_PRIVATE_IOCTL_SET_LEN, "p2p_get"
	},
	{
		SIOCIWFIRSTPRIV + 0x12,
		IW_PRIV_TYPE_CHAR | P2P_PRIVATE_IOCTL_SET_LEN, IW_PRIV_TYPE_CHAR | IFNAMSIZ, "p2p_get2"
	},
	{
		SIOCIWFIRSTPRIV + 0x16,
		IW_PRIV_TYPE_CHAR | 64, 0, "pm_set"
	},

	{SIOCIWFIRSTPRIV + 0x18, IW_PRIV_TYPE_CHAR | IFNAMSIZ, 0, "rereg_nd_name"},
};

static iw_handler rtw_private_handler[] = {
	NULL,				/* 0x00 */
	NULL,				/* 0x01 */
	NULL,				/* 0x02 */
NULL,					/* 0x03 */
/*  for MM DTV platform */
	rtw_get_ap_info,		/* 0x04 */

	rtw_set_pid,			/* 0x05 */
	rtw_wps_start,			/* 0x06 */

	NULL,				/* 0x07 */
	NULL,				/* 0x08 */
	NULL,				/* 0x09 */

/*  Set Channel depend on the country code */
	rtw_wx_set_channel_plan,	/* 0x0A */

	rtw_dbg_port,			/* 0x0B */
	rtw_wx_write_rf,		/* 0x0C */
	rtw_wx_read_rf,			/* 0x0D */
	NULL,				/* 0x0E */
	NULL,				/* 0x0F */

	rtw_p2p_set,			/* 0x10 */
	NULL,				/* 0x11 */
	rtw_p2p_get2,			/* 0x12 */

	NULL,				/* 0x13 */
	NULL,				/* 0x14 */
	NULL,				/* 0x15 */

	rtw_pm_set,			/* 0x16 */
	NULL,				/* 0x17 */
	rtw_rereg_nd_name,		/* 0x18 */
};

static struct iw_statistics *rtw_get_wireless_stats(struct net_device *dev)
{
	struct adapter *padapter = (struct adapter *)rtw_netdev_priv(dev);
	struct iw_statistics *piwstats = &padapter->iwstats;
	int tmp_noise = 0;
	int tmp;

	if (!check_fwstate(&padapter->mlmepriv, _FW_LINKED)) {
		piwstats->qual.qual = 0;
		piwstats->qual.level = 0;
		piwstats->qual.noise = 0;
	} else {
		tmp_noise = padapter->recvpriv.noise;

		piwstats->qual.level = padapter->signal_strength;
		tmp = 219 + 3 * padapter->signal_strength;
		tmp = min(100, tmp);
		tmp = max(0, tmp);
		piwstats->qual.qual = tmp;
		piwstats->qual.noise = tmp_noise;
	}
	piwstats->qual.updated = IW_QUAL_ALL_UPDATED | IW_QUAL_DBM;
	return &padapter->iwstats;
}

struct iw_handler_def rtw_handlers_def = {
	.standard = rtw_handlers,
	.num_standard = ARRAY_SIZE(rtw_handlers),
	.private = rtw_private_handler,
	.private_args = (struct iw_priv_args *)rtw_private_args,
	.num_private = ARRAY_SIZE(rtw_private_handler),
	.num_private_args = ARRAY_SIZE(rtw_private_args),
	.get_wireless_stats = rtw_get_wireless_stats,
};<|MERGE_RESOLUTION|>--- conflicted
+++ resolved
@@ -1887,91 +1887,6 @@
 	return 0;
 }
 
-<<<<<<< HEAD
-static int rtw_wx_read32(struct net_device *dev,
-			    struct iw_request_info *info,
-			    union iwreq_data *wrqu, char *extra)
-{
-	struct adapter *padapter;
-	struct iw_point *p;
-	u16 len;
-	u32 addr;
-	u32 data32;
-	u32 bytes;
-	u8 *ptmp;
-	int ret;
-
-	padapter = (struct adapter *)rtw_netdev_priv(dev);
-	p = &wrqu->data;
-	len = p->length;
-	ptmp = memdup_user(p->pointer, len);
-	if (IS_ERR(ptmp))
-		return PTR_ERR(ptmp);
-
-	bytes = 0;
-	addr = 0;
-	sscanf(ptmp, "%d,%x", &bytes, &addr);
-
-	switch (bytes) {
-	case 1:
-		data32 = rtw_read8(padapter, addr);
-		sprintf(extra, "0x%02X", data32);
-		break;
-	case 2:
-		data32 = rtw_read16(padapter, addr);
-		sprintf(extra, "0x%04X", data32);
-		break;
-	case 4:
-		data32 = rtw_read32(padapter, addr);
-		sprintf(extra, "0x%08X", data32);
-		break;
-	default:
-		ret = -EINVAL;
-		goto err_free_ptmp;
-	}
-
-	kfree(ptmp);
-	return 0;
-
-err_free_ptmp:
-	kfree(ptmp);
-	return ret;
-}
-
-static int rtw_wx_write32(struct net_device *dev,
-			    struct iw_request_info *info,
-			    union iwreq_data *wrqu, char *extra)
-{
-	struct adapter *padapter = (struct adapter *)rtw_netdev_priv(dev);
-
-	u32 addr;
-	u32 data32;
-	u32 bytes;
-
-	bytes = 0;
-	addr = 0;
-	data32 = 0;
-	sscanf(extra, "%d,%x,%x", &bytes, &addr, &data32);
-
-	switch (bytes) {
-	case 1:
-		rtw_write8(padapter, addr, (u8)data32);
-		break;
-	case 2:
-		rtw_write16(padapter, addr, (u16)data32);
-		break;
-	case 4:
-		rtw_write32(padapter, addr, data32);
-		break;
-	default:
-		return -EINVAL;
-	}
-
-	return 0;
-}
-
-=======
->>>>>>> 88084a3d
 static int rtw_wx_read_rf(struct net_device *dev,
 			    struct iw_request_info *info,
 			    union iwreq_data *wrqu, char *extra)
@@ -2365,117 +2280,6 @@
 	memset(pwdinfo->device_name, 0x00, WPS_MAX_DEVICE_NAME_LEN);
 	memcpy(pwdinfo->device_name, extra, wrqu->data.length - 1);
 	pwdinfo->device_name_len = wrqu->data.length - 1;
-<<<<<<< HEAD
-}
-
-static void rtw_p2p_get_status(struct net_device *dev,
-			       struct iw_request_info *info,
-			       union iwreq_data *wrqu, char *extra)
-{
-	struct adapter *padapter = (struct adapter *)rtw_netdev_priv(dev);
-	struct wifidirect_info *pwdinfo = &padapter->wdinfo;
-
-	/*	Commented by Albert 2010/10/12 */
-	/*	Because of the output size limitation, I had removed the "Role" information. */
-	/*	About the "Role" information, we will use the new private IOCTL to get the "Role" information. */
-	sprintf(extra, "\n\nStatus =%.2d\n", rtw_p2p_state(pwdinfo));
-	wrqu->data.length = strlen(extra);
-}
-
-/*	Commented by Albert 20110520 */
-/*	This function will return the config method description */
-/*	This config method description will show us which config method the remote P2P device is intended to use */
-/*	by sending the provisioning discovery request frame. */
-
-static void rtw_p2p_get_req_cm(struct net_device *dev,
-			       struct iw_request_info *info,
-			       union iwreq_data *wrqu, char *extra)
-{
-	struct adapter *padapter = (struct adapter *)rtw_netdev_priv(dev);
-	struct wifidirect_info *pwdinfo = &padapter->wdinfo;
-
-	sprintf(extra, "\n\nCM =%s\n", pwdinfo->rx_prov_disc_info.strconfig_method_desc_of_prov_disc_req);
-	wrqu->data.length = strlen(extra);
-}
-
-static void rtw_p2p_get_role(struct net_device *dev,
-			     struct iw_request_info *info,
-			     union iwreq_data *wrqu, char *extra)
-{
-	struct adapter *padapter = (struct adapter *)rtw_netdev_priv(dev);
-	struct wifidirect_info *pwdinfo = &padapter->wdinfo;
-
-	sprintf(extra, "\n\nRole =%.2d\n", rtw_p2p_role(pwdinfo));
-	wrqu->data.length = strlen(extra);
-}
-
-static void rtw_p2p_get_peer_ifaddr(struct net_device *dev,
-				    struct iw_request_info *info,
-				    union iwreq_data *wrqu, char *extra)
-{
-	struct adapter *padapter = (struct adapter *)rtw_netdev_priv(dev);
-	struct wifidirect_info *pwdinfo = &padapter->wdinfo;
-
-	sprintf(extra, "\nMAC %pM",
-		pwdinfo->p2p_peer_interface_addr);
-	wrqu->data.length = strlen(extra);
-}
-
-static void rtw_p2p_get_peer_devaddr(struct net_device *dev,
-				     struct iw_request_info *info,
-				     union iwreq_data *wrqu, char *extra)
-
-{
-	struct adapter *padapter = (struct adapter *)rtw_netdev_priv(dev);
-	struct wifidirect_info *pwdinfo = &padapter->wdinfo;
-
-	sprintf(extra, "\n%pM",
-		pwdinfo->rx_prov_disc_info.peerDevAddr);
-	wrqu->data.length = strlen(extra);
-}
-
-static void rtw_p2p_get_peer_devaddr_by_invitation(struct net_device *dev,
-						   struct iw_request_info *info,
-						   union iwreq_data *wrqu,
-						   char *extra)
-
-{
-	struct adapter *padapter = (struct adapter *)rtw_netdev_priv(dev);
-	struct wifidirect_info *pwdinfo = &padapter->wdinfo;
-
-	sprintf(extra, "\nMAC %pM",
-		pwdinfo->p2p_peer_device_addr);
-	wrqu->data.length = strlen(extra);
-}
-
-static void rtw_p2p_get_groupid(struct net_device *dev,
-				struct iw_request_info *info,
-				union iwreq_data *wrqu, char *extra)
-
-{
-	struct adapter *padapter = (struct adapter *)rtw_netdev_priv(dev);
-	struct wifidirect_info *pwdinfo = &padapter->wdinfo;
-
-	sprintf(extra, "\n%.2X:%.2X:%.2X:%.2X:%.2X:%.2X %s",
-		pwdinfo->groupid_info.go_device_addr[0], pwdinfo->groupid_info.go_device_addr[1],
-		pwdinfo->groupid_info.go_device_addr[2], pwdinfo->groupid_info.go_device_addr[3],
-		pwdinfo->groupid_info.go_device_addr[4], pwdinfo->groupid_info.go_device_addr[5],
-		pwdinfo->groupid_info.ssid);
-	wrqu->data.length = strlen(extra);
-}
-
-static void rtw_p2p_get_op_ch(struct net_device *dev,
-			      struct iw_request_info *info,
-			      union iwreq_data *wrqu, char *extra)
-
-{
-	struct adapter *padapter = (struct adapter *)rtw_netdev_priv(dev);
-	struct wifidirect_info *pwdinfo = &padapter->wdinfo;
-
-	sprintf(extra, "\n\nOp_ch =%.2d\n", pwdinfo->operating_channel);
-	wrqu->data.length = strlen(extra);
-=======
->>>>>>> 88084a3d
 }
 
 static int rtw_p2p_get_wps_configmethod(struct net_device *dev,
@@ -3236,35 +3040,6 @@
 	return ret;
 }
 
-<<<<<<< HEAD
-static int rtw_p2p_get(struct net_device *dev,
-			       struct iw_request_info *info,
-			       union iwreq_data *wrqu, char *extra)
-{
-	if (!memcmp(wrqu->data.pointer, "status", 6)) {
-		rtw_p2p_get_status(dev, info, wrqu, extra);
-	} else if (!memcmp(wrqu->data.pointer, "role", 4)) {
-		rtw_p2p_get_role(dev, info, wrqu, extra);
-	} else if (!memcmp(wrqu->data.pointer, "peer_ifa", 8)) {
-		rtw_p2p_get_peer_ifaddr(dev, info, wrqu, extra);
-	} else if (!memcmp(wrqu->data.pointer, "req_cm", 6)) {
-		rtw_p2p_get_req_cm(dev, info, wrqu, extra);
-	} else if (!memcmp(wrqu->data.pointer, "peer_deva", 9)) {
-		/*	Get the P2P device address when receiving the provision discovery request frame. */
-		rtw_p2p_get_peer_devaddr(dev, info, wrqu, extra);
-	} else if (!memcmp(wrqu->data.pointer, "group_id", 8)) {
-		rtw_p2p_get_groupid(dev, info, wrqu, extra);
-	} else if (!memcmp(wrqu->data.pointer, "peer_deva_inv", 9)) {
-		/*	Get the P2P device address when receiving the P2P Invitation request frame. */
-		rtw_p2p_get_peer_devaddr_by_invitation(dev, info, wrqu, extra);
-	} else if (!memcmp(wrqu->data.pointer, "op_ch", 5)) {
-		rtw_p2p_get_op_ch(dev, info, wrqu, extra);
-	}
-	return 0;
-}
-
-=======
->>>>>>> 88084a3d
 static int rtw_p2p_get2(struct net_device *dev,
 			       struct iw_request_info *info,
 			       union iwreq_data *wrqu, char *extra)
@@ -3658,13 +3433,7 @@
 			break;
 		case 0x06:
 			{
-<<<<<<< HEAD
-				u32	ODMFlag;
-				GetHwReg8188EU(padapter, HW_VAR_DM_FLAG, (u8 *)(&ODMFlag));
-				ODMFlag = (u32)(0x0f & arg);
-=======
 				u32 ODMFlag = (u32)(0x0f & arg);
->>>>>>> 88084a3d
 				SetHwReg8188EU(padapter, HW_VAR_DM_FLAG, (u8 *)(&ODMFlag));
 			}
 			break;
@@ -3673,16 +3442,6 @@
 		case 0x08:
 			break;
 		case 0x09:
-<<<<<<< HEAD
-			break;
-		case 0x0c:/* dump rx/tx packet */
-			if (arg == 0) {
-				SetHalDefVar8188EUsb(padapter, HAL_DEF_DBG_DUMP_RXPKT, &extra_arg);
-			} else if (arg == 1) {
-				SetHalDefVar8188EUsb(padapter, HAL_DEF_DBG_DUMP_TXPKT, &extra_arg);
-			}
-=======
->>>>>>> 88084a3d
 			break;
 		case 0x15:
 			break;
@@ -3728,29 +3487,12 @@
 				rf_reg_dump(padapter);
 			break;
 		case 0xee:/* turn on/off dynamic funcs */
-<<<<<<< HEAD
-			{
-				u32 odm_flag;
-
-				if (0xf == extra_arg) {
-					GetHalDefVar8188EUsb(padapter, HAL_DEF_DBG_DM_FUNC, &odm_flag);
-				} else {
-					/*	extra_arg = 0  - disable all dynamic func
-						extra_arg = 1  - disable DIG
-						extra_arg = 2  - disable tx power tracking
-						extra_arg = 3  - turn on all dynamic func
-					*/
-					SetHalDefVar8188EUsb(padapter, HAL_DEF_DBG_DM_FUNC, &extra_arg);
-					GetHalDefVar8188EUsb(padapter, HAL_DEF_DBG_DM_FUNC, &odm_flag);
-				}
-=======
 			if (extra_arg != 0xf) {
 				/* extra_arg = 0  - disable all dynamic func
 				 * extra_arg = 1  - disable DIG
 				 * extra_arg = 6  - turn on all dynamic func
 				 */
 				rtw_set_dynamic_functions(padapter, extra_arg);
->>>>>>> 88084a3d
 			}
 			break;
 		case 0xfd:

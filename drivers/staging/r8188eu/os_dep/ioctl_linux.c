--- conflicted
+++ resolved
@@ -12,11 +12,7 @@
 #include "../include/rtw_ioctl_set.h"
 #include "../include/usb_ops.h"
 #include "../include/rtl8188e_hal.h"
-<<<<<<< HEAD
-#include "../include/rtl8188e_led.h"
-=======
 #include "../include/rtw_led.h"
->>>>>>> 754e0b0e
 
 #include "../include/rtw_iol.h"
 
@@ -2110,40 +2106,6 @@
 	return 0;
 }
 
-<<<<<<< HEAD
-static int rtw_wx_set_mtk_wps_probe_ie(struct net_device *dev,
-		struct iw_request_info *a,
-		union iwreq_data *wrqu, char *b)
-{
-	return 0;
-}
-
-static int rtw_wx_get_sensitivity(struct net_device *dev,
-				struct iw_request_info *info,
-				union iwreq_data *wrqu, char *buf)
-{
-	return 0;
-}
-
-static int rtw_wx_set_mtk_wps_ie(struct net_device *dev,
-				struct iw_request_info *info,
-				union iwreq_data *wrqu, char *extra)
-{
-	return 0;
-}
-
-/*
- *	For all data larger than 16 octets, we need to use a
- *	pointer to memory allocated in user space.
- */
-static  int rtw_drvext_hdl(struct net_device *dev, struct iw_request_info *info,
-						union iwreq_data *wrqu, char *extra)
-{
-	return 0;
-}
-
-=======
->>>>>>> 754e0b0e
 static int rtw_get_ap_info(struct net_device *dev,
 			       struct iw_request_info *info,
 			       union iwreq_data *wrqu, char *extra)
@@ -3612,27 +3574,6 @@
 {
 	int i, j = 1, path = 0;
 	u32 value;
-<<<<<<< HEAD
-	u8 rf_type, path_nums = 0;
-	GetHwReg8188EU(padapter, HW_VAR_RF_TYPE, (u8 *)(&rf_type));
-
-	pr_info("\n ======= RF REG =======\n");
-	if ((RF_1T2R == rf_type) || (RF_1T1R == rf_type))
-		path_nums = 1;
-	else
-		path_nums = 2;
-
-	for (path = 0; path < path_nums; path++) {
-		pr_info("\nRF_Path(%x)\n", path);
-		for (i = 0; i < 0x100; i++) {
-			value = rtl8188e_PHY_QueryRFReg(padapter, path, i, 0xffffffff);
-			if (j % 4 == 1)
-				pr_info("0x%02x ", i);
-			pr_info(" 0x%08x ", value);
-			if ((j++) % 4 == 0)
-				pr_info("\n");
-		}
-=======
 
 	pr_info("\n ======= RF REG =======\n");
 	pr_info("\nRF_Path(%x)\n", path);
@@ -3643,7 +3584,6 @@
 		pr_info(" 0x%08x ", value);
 		if ((j++) % 4 == 0)
 			pr_info("\n");
->>>>>>> 754e0b0e
 	}
 }
 
@@ -4063,15 +4003,6 @@
 		case 0x24:
 			DBG_88E("turn %s the bShowGetP2PState Variable\n", (extra_arg == 1) ? "on" : "off");
 			padapter->bShowGetP2PState = extra_arg;
-<<<<<<< HEAD
-			break;
-		case 0xaa:
-			if (extra_arg > 0x13)
-				extra_arg = 0xFF;
-			DBG_88E("chang data rate to :0x%02x\n", extra_arg);
-			padapter->fix_rate = extra_arg;
-=======
->>>>>>> 754e0b0e
 			break;
 		case 0xdd:/* registers dump, 0 for mac reg, 1 for bb reg, 2 for rf reg */
 			if (extra_arg == 0)
@@ -4239,78 +4170,6 @@
 	return ret;
 }
 
-<<<<<<< HEAD
-extern int wifirate2_ratetbl_inx(unsigned char rate);
-
-static int rtw_tdls(struct net_device *dev,
-		    struct iw_request_info *info,
-		    union iwreq_data *wrqu, char *extra)
-{
-	return 0;
-}
-
-static int rtw_tdls_get(struct net_device *dev,
-				struct iw_request_info *info,
-				union iwreq_data *wrqu, char *extra)
-{
-	return 0;
-}
-
-static int rtw_test(
-	struct net_device *dev,
-	struct iw_request_info *info,
-	union iwreq_data *wrqu, char *extra)
-{
-	u32 len;
-	u8 *pbuf, *pch;
-	char *ptmp;
-	u8 *delim = ",";
-
-	DBG_88E("+%s\n", __func__);
-	len = wrqu->data.length;
-
-	pbuf = kzalloc(len, GFP_KERNEL);
-	if (!pbuf) {
-		DBG_88E("%s: no memory!\n", __func__);
-		return -ENOMEM;
-	}
-
-	if (copy_from_user(pbuf, wrqu->data.pointer, len)) {
-		kfree(pbuf);
-		DBG_88E("%s: copy from user fail!\n", __func__);
-		return -EFAULT;
-	}
-	DBG_88E("%s: string =\"%s\"\n", __func__, pbuf);
-
-	ptmp = (char *)pbuf;
-	pch = strsep(&ptmp, delim);
-	if (!pch || strlen(pch) == 0) {
-		kfree(pbuf);
-		DBG_88E("%s: parameter error(level 1)!\n", __func__);
-		return -EFAULT;
-	}
-	kfree(pbuf);
-	return 0;
-}
-
-static iw_handler rtw_handlers[] = {
-	IW_HANDLER(SIOCGIWNAME, rtw_wx_get_name),
-	IW_HANDLER(SIOCSIWNWID, dummy),
-	IW_HANDLER(SIOCGIWNWID, dummy),
-	IW_HANDLER(SIOCGIWFREQ, rtw_wx_get_freq),
-	IW_HANDLER(SIOCSIWMODE, rtw_wx_set_mode),
-	IW_HANDLER(SIOCGIWMODE, rtw_wx_get_mode),
-	IW_HANDLER(SIOCSIWSENS, dummy),
-	IW_HANDLER(SIOCGIWSENS, rtw_wx_get_sens),
-	IW_HANDLER(SIOCGIWRANGE, rtw_wx_get_range),
-	IW_HANDLER(SIOCSIWPRIV, rtw_wx_set_priv),
-	IW_HANDLER(SIOCSIWSPY, dummy),
-	IW_HANDLER(SIOCGIWSPY, dummy),
-	IW_HANDLER(SIOCSIWAP, rtw_wx_set_wap),
-	IW_HANDLER(SIOCGIWAP, rtw_wx_get_wap),
-	IW_HANDLER(SIOCSIWMLME, rtw_wx_set_mlme),
-	IW_HANDLER(SIOCGIWAPLIST, dummy),
-=======
 static iw_handler rtw_handlers[] = {
 	IW_HANDLER(SIOCGIWNAME, rtw_wx_get_name),
 	IW_HANDLER(SIOCGIWFREQ, rtw_wx_get_freq),
@@ -4322,15 +4181,10 @@
 	IW_HANDLER(SIOCSIWAP, rtw_wx_set_wap),
 	IW_HANDLER(SIOCGIWAP, rtw_wx_get_wap),
 	IW_HANDLER(SIOCSIWMLME, rtw_wx_set_mlme),
->>>>>>> 754e0b0e
 	IW_HANDLER(SIOCSIWSCAN, rtw_wx_set_scan),
 	IW_HANDLER(SIOCGIWSCAN, rtw_wx_get_scan),
 	IW_HANDLER(SIOCSIWESSID, rtw_wx_set_essid),
 	IW_HANDLER(SIOCGIWESSID, rtw_wx_get_essid),
-<<<<<<< HEAD
-	IW_HANDLER(SIOCSIWNICKN, dummy),
-=======
->>>>>>> 754e0b0e
 	IW_HANDLER(SIOCGIWNICKN, rtw_wx_get_nick),
 	IW_HANDLER(SIOCSIWRATE, rtw_wx_set_rate),
 	IW_HANDLER(SIOCGIWRATE, rtw_wx_get_rate),
@@ -4338,19 +4192,9 @@
 	IW_HANDLER(SIOCGIWRTS, rtw_wx_get_rts),
 	IW_HANDLER(SIOCSIWFRAG, rtw_wx_set_frag),
 	IW_HANDLER(SIOCGIWFRAG, rtw_wx_get_frag),
-<<<<<<< HEAD
-	IW_HANDLER(SIOCSIWTXPOW, dummy),
-	IW_HANDLER(SIOCGIWTXPOW, dummy),
-	IW_HANDLER(SIOCSIWRETRY, dummy),
 	IW_HANDLER(SIOCGIWRETRY, rtw_wx_get_retry),
 	IW_HANDLER(SIOCSIWENCODE, rtw_wx_set_enc),
 	IW_HANDLER(SIOCGIWENCODE, rtw_wx_get_enc),
-	IW_HANDLER(SIOCSIWPOWER, dummy),
-=======
-	IW_HANDLER(SIOCGIWRETRY, rtw_wx_get_retry),
-	IW_HANDLER(SIOCSIWENCODE, rtw_wx_set_enc),
-	IW_HANDLER(SIOCGIWENCODE, rtw_wx_get_enc),
->>>>>>> 754e0b0e
 	IW_HANDLER(SIOCGIWPOWER, rtw_wx_get_power),
 	IW_HANDLER(SIOCSIWGENIE, rtw_wx_set_gen_ie),
 	IW_HANDLER(SIOCSIWAUTH, rtw_wx_set_auth),
@@ -4372,12 +4216,6 @@
 		SIOCIWFIRSTPRIV + 0x2, 0, 0, "driver_ext"
 	},
 	{
-<<<<<<< HEAD
-		SIOCIWFIRSTPRIV + 0x3, 0, 0, "mp_ioctl"
-	},
-	{
-=======
->>>>>>> 754e0b0e
 		SIOCIWFIRSTPRIV + 0x4,
 		IW_PRIV_TYPE_INT | IW_PRIV_SIZE_FIXED | 1, 0, "apinfo"
 	},
@@ -4390,22 +4228,6 @@
 		IW_PRIV_TYPE_INT | IW_PRIV_SIZE_FIXED | 1, 0, "wps_start"
 	},
 	{
-<<<<<<< HEAD
-		SIOCIWFIRSTPRIV + 0x7,
-		IW_PRIV_TYPE_INT | IW_PRIV_SIZE_FIXED | 1, 0, "get_sensitivity"
-	},
-	{
-		SIOCIWFIRSTPRIV + 0x8,
-		IW_PRIV_TYPE_INT | IW_PRIV_SIZE_FIXED | 1, 0, "wps_prob_req_ie"
-	},
-	{
-		SIOCIWFIRSTPRIV + 0x9,
-		IW_PRIV_TYPE_INT | IW_PRIV_SIZE_FIXED | 1, 0, "wps_assoc_req_ie"
-	},
-
-	{
-=======
->>>>>>> 754e0b0e
 		SIOCIWFIRSTPRIV + 0xA,
 		IW_PRIV_TYPE_INT | IW_PRIV_SIZE_FIXED | 1, 0, "channel_plan"
 	},
@@ -4440,25 +4262,12 @@
 	},
 
 	{SIOCIWFIRSTPRIV + 0x18, IW_PRIV_TYPE_CHAR | IFNAMSIZ, 0, "rereg_nd_name"},
-<<<<<<< HEAD
-
-	{SIOCIWFIRSTPRIV + 0x1D, IW_PRIV_TYPE_CHAR | 40, IW_PRIV_TYPE_CHAR | 0x7FF, "test"
-	},
-
-	{SIOCIWFIRSTPRIV + 0x0E, IW_PRIV_TYPE_CHAR | 1024, 0, ""},  /* set */
-	{SIOCIWFIRSTPRIV + 0x0F, IW_PRIV_TYPE_CHAR | 1024, IW_PRIV_TYPE_CHAR | IW_PRIV_SIZE_MASK, ""},/* get */
-=======
->>>>>>> 754e0b0e
 };
 
 static iw_handler rtw_private_handler[] = {
 rtw_wx_write32,				/* 0x00 */
 rtw_wx_read32,				/* 0x01 */
-<<<<<<< HEAD
-rtw_drvext_hdl,				/* 0x02 */
-=======
 	NULL,				/* 0x02 */
->>>>>>> 754e0b0e
 NULL,					/* 0x03 */
 /*  for MM DTV platform */
 	rtw_get_ap_info,		/* 0x04 */
@@ -4490,15 +4299,6 @@
 	rtw_pm_set,			/* 0x16 */
 	NULL,				/* 0x17 */
 	rtw_rereg_nd_name,		/* 0x18 */
-<<<<<<< HEAD
-	rtw_wx_priv_null,		/* 0x19 */
-
-	NULL,				/* 0x1A */
-	NULL,				/* 0x1B */
-	NULL,				/*  0x1C is reserved for hostapd */
-	rtw_test,			/*  0x1D */
-=======
->>>>>>> 754e0b0e
 };
 
 static struct iw_statistics *rtw_get_wireless_stats(struct net_device *dev)

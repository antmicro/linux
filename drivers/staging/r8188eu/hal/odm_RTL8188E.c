// SPDX-License-Identifier: GPL-2.0
/* Copyright(c) 2007 - 2011 Realtek Corporation. */

<<<<<<< HEAD
#include "../include/odm_precomp.h"
=======
#include "../include/drv_types.h"
>>>>>>> 754e0b0e

static void odm_RX_HWAntDivInit(struct odm_dm_struct *dm_odm)
{
	struct adapter *adapter = dm_odm->Adapter;
	u32	value32;

	/* MAC Setting */
	value32 = rtl8188e_PHY_QueryBBReg(adapter, ODM_REG_ANTSEL_PIN_11N, bMaskDWord);
	rtl8188e_PHY_SetBBReg(adapter, ODM_REG_ANTSEL_PIN_11N, bMaskDWord, value32 | (BIT(23) | BIT(25))); /* Reg4C[25]=1, Reg4C[23]=1 for pin output */
	/* Pin Settings */
	rtl8188e_PHY_SetBBReg(adapter, ODM_REG_PIN_CTRL_11N, BIT(9) | BIT(8), 0);/* Reg870[8]=1'b0, Reg870[9]=1'b0	antsel antselb by HW */
	rtl8188e_PHY_SetBBReg(adapter, ODM_REG_RX_ANT_CTRL_11N, BIT(10), 0);	/* Reg864[10]=1'b0	antsel2 by HW */
	rtl8188e_PHY_SetBBReg(adapter, ODM_REG_LNA_SWITCH_11N, BIT(22), 1);	/* Regb2c[22]=1'b0	disable CS/CG switch */
	rtl8188e_PHY_SetBBReg(adapter, ODM_REG_LNA_SWITCH_11N, BIT(31), 1);	/* Regb2c[31]=1'b1	output at CG only */
	/* OFDM Settings */
	rtl8188e_PHY_SetBBReg(adapter, ODM_REG_ANTDIV_PARA1_11N, bMaskDWord, 0x000000a0);
	/* CCK Settings */
	rtl8188e_PHY_SetBBReg(adapter, ODM_REG_BB_PWR_SAV4_11N, BIT(7), 1); /* Fix CCK PHY status report issue */
	rtl8188e_PHY_SetBBReg(adapter, ODM_REG_CCK_ANTDIV_PARA2_11N, BIT(4), 1); /* CCK complete HW AntDiv within 64 samples */
	ODM_UpdateRxIdleAnt_88E(dm_odm, MAIN_ANT);
	rtl8188e_PHY_SetBBReg(adapter, ODM_REG_ANT_MAPPING1_11N, 0xFFFF, 0x0201);	/* antenna mapping table */
}

static void odm_TRX_HWAntDivInit(struct odm_dm_struct *dm_odm)
{
	struct adapter *adapter = dm_odm->Adapter;
	u32	value32;

	/* MAC Setting */
	value32 = rtl8188e_PHY_QueryBBReg(adapter, ODM_REG_ANTSEL_PIN_11N, bMaskDWord);
	rtl8188e_PHY_SetBBReg(adapter, ODM_REG_ANTSEL_PIN_11N, bMaskDWord, value32 | (BIT(23) | BIT(25))); /* Reg4C[25]=1, Reg4C[23]=1 for pin output */
	/* Pin Settings */
	rtl8188e_PHY_SetBBReg(adapter, ODM_REG_PIN_CTRL_11N, BIT(9) | BIT(8), 0);/* Reg870[8]=1'b0, Reg870[9]=1'b0		antsel antselb by HW */
	rtl8188e_PHY_SetBBReg(adapter, ODM_REG_RX_ANT_CTRL_11N, BIT(10), 0);	/* Reg864[10]=1'b0	antsel2 by HW */
	rtl8188e_PHY_SetBBReg(adapter, ODM_REG_LNA_SWITCH_11N, BIT(22), 0);	/* Regb2c[22]=1'b0	disable CS/CG switch */
	rtl8188e_PHY_SetBBReg(adapter, ODM_REG_LNA_SWITCH_11N, BIT(31), 1);	/* Regb2c[31]=1'b1	output at CG only */
	/* OFDM Settings */
	rtl8188e_PHY_SetBBReg(adapter, ODM_REG_ANTDIV_PARA1_11N, bMaskDWord, 0x000000a0);
	/* CCK Settings */
	rtl8188e_PHY_SetBBReg(adapter, ODM_REG_BB_PWR_SAV4_11N, BIT(7), 1); /* Fix CCK PHY status report issue */
	rtl8188e_PHY_SetBBReg(adapter, ODM_REG_CCK_ANTDIV_PARA2_11N, BIT(4), 1); /* CCK complete HW AntDiv within 64 samples */
	/* Tx Settings */
	rtl8188e_PHY_SetBBReg(adapter, ODM_REG_TX_ANT_CTRL_11N, BIT(21), 0); /* Reg80c[21]=1'b0		from TX Reg */
	ODM_UpdateRxIdleAnt_88E(dm_odm, MAIN_ANT);

	/* antenna mapping table */
	if (!dm_odm->bIsMPChip) { /* testchip */
		rtl8188e_PHY_SetBBReg(adapter, ODM_REG_RX_DEFUALT_A_11N, BIT(10) | BIT(9) | BIT(8), 1);	/* Reg858[10:8]=3'b001 */
		rtl8188e_PHY_SetBBReg(adapter, ODM_REG_RX_DEFUALT_A_11N, BIT(13) | BIT(12) | BIT(11), 2);	/* Reg858[13:11]=3'b010 */
	} else { /* MPchip */
		rtl8188e_PHY_SetBBReg(adapter, ODM_REG_ANT_MAPPING1_11N, bMaskDWord, 0x0201);	/* Reg914=3'b010, Reg915=3'b001 */
	}
}

static void odm_FastAntTrainingInit(struct odm_dm_struct *dm_odm)
{
<<<<<<< HEAD
	u32	value32, i;
	struct fast_ant_train *dm_fat_tbl = &dm_odm->DM_FatTable;
	u32	AntCombination = 2;

	for (i = 0; i < 6; i++) {
		dm_fat_tbl->Bssid[i] = 0;
		dm_fat_tbl->antSumRSSI[i] = 0;
		dm_fat_tbl->antRSSIcnt[i] = 0;
		dm_fat_tbl->antAveRSSI[i] = 0;
	}
	dm_fat_tbl->TrainIdx = 0;
	dm_fat_tbl->FAT_State = FAT_NORMAL_STATE;
=======
	struct adapter *adapter = dm_odm->Adapter;
	u32	value32;
>>>>>>> 754e0b0e

	/* MAC Setting */
	value32 = rtl8188e_PHY_QueryBBReg(adapter, 0x4c, bMaskDWord);
	rtl8188e_PHY_SetBBReg(adapter, 0x4c, bMaskDWord, value32 | (BIT(23) | BIT(25))); /* Reg4C[25]=1, Reg4C[23]=1 for pin output */
	value32 = rtl8188e_PHY_QueryBBReg(adapter,  0x7B4, bMaskDWord);
	rtl8188e_PHY_SetBBReg(adapter, 0x7b4, bMaskDWord, value32 | (BIT(16) | BIT(17))); /* Reg7B4[16]=1 enable antenna training, Reg7B4[17]=1 enable A2 match */

	/* Match MAC ADDR */
	rtl8188e_PHY_SetBBReg(adapter, 0x7b4, 0xFFFF, 0);
	rtl8188e_PHY_SetBBReg(adapter, 0x7b0, bMaskDWord, 0);

	rtl8188e_PHY_SetBBReg(adapter, 0x870, BIT(9) | BIT(8), 0);/* Reg870[8]=1'b0, Reg870[9]=1'b0		antsel antselb by HW */
	rtl8188e_PHY_SetBBReg(adapter, 0x864, BIT(10), 0);	/* Reg864[10]=1'b0	antsel2 by HW */
	rtl8188e_PHY_SetBBReg(adapter, 0xb2c, BIT(22), 0);	/* Regb2c[22]=1'b0	disable CS/CG switch */
	rtl8188e_PHY_SetBBReg(adapter, 0xb2c, BIT(31), 1);	/* Regb2c[31]=1'b1	output at CG only */
	rtl8188e_PHY_SetBBReg(adapter, 0xca4, bMaskDWord, 0x000000a0);

	if (!dm_odm->bIsMPChip) { /* testchip */
		rtl8188e_PHY_SetBBReg(adapter, 0x858, BIT(10) | BIT(9) | BIT(8), 1);	/* Reg858[10:8]=3'b001 */
		rtl8188e_PHY_SetBBReg(adapter, 0x858, BIT(13) | BIT(12) | BIT(11), 2);	/* Reg858[13:11]=3'b010 */
	} else { /* MPchip */
		rtl8188e_PHY_SetBBReg(adapter, 0x914, bMaskByte0, 1);
		rtl8188e_PHY_SetBBReg(adapter, 0x914, bMaskByte1, 2);
	}

	/* Default Ant Setting when no fast training */
	rtl8188e_PHY_SetBBReg(adapter, 0x80c, BIT(21), 1); /* Reg80c[21]=1'b1		from TX Info */
	rtl8188e_PHY_SetBBReg(adapter, 0x864, BIT(5) | BIT(4) | BIT(3), 0);	/* Default RX */
	rtl8188e_PHY_SetBBReg(adapter, 0x864, BIT(8) | BIT(7) | BIT(6), 1);	/* Optional RX */

	/* Enter Training state */
	rtl8188e_PHY_SetBBReg(adapter, 0x864, BIT(2) | BIT(1) | BIT(0), 1);
	rtl8188e_PHY_SetBBReg(adapter, 0xc50, BIT(7), 1);	/* RegC50[7]=1'b1		enable HW AntDiv */
}

void ODM_AntennaDiversityInit_88E(struct odm_dm_struct *dm_odm)
{
	if (dm_odm->AntDivType == CGCS_RX_HW_ANTDIV)
		odm_RX_HWAntDivInit(dm_odm);
	else if (dm_odm->AntDivType == CG_TRX_HW_ANTDIV)
		odm_TRX_HWAntDivInit(dm_odm);
	else if (dm_odm->AntDivType == CG_TRX_SMART_ANTDIV)
		odm_FastAntTrainingInit(dm_odm);
}

void ODM_UpdateRxIdleAnt_88E(struct odm_dm_struct *dm_odm, u8 Ant)
{
	struct fast_ant_train *dm_fat_tbl = &dm_odm->DM_FatTable;
	struct adapter *adapter = dm_odm->Adapter;
	u32	DefaultAnt, OptionalAnt;

	if (dm_fat_tbl->RxIdleAnt != Ant) {
		if (Ant == MAIN_ANT) {
			DefaultAnt = (dm_odm->AntDivType == CG_TRX_HW_ANTDIV) ? MAIN_ANT_CG_TRX : MAIN_ANT_CGCS_RX;
			OptionalAnt = (dm_odm->AntDivType == CG_TRX_HW_ANTDIV) ? AUX_ANT_CG_TRX : AUX_ANT_CGCS_RX;
		} else {
			DefaultAnt = (dm_odm->AntDivType == CG_TRX_HW_ANTDIV) ? AUX_ANT_CG_TRX : AUX_ANT_CGCS_RX;
			OptionalAnt = (dm_odm->AntDivType == CG_TRX_HW_ANTDIV) ? MAIN_ANT_CG_TRX : MAIN_ANT_CGCS_RX;
		}

		if (dm_odm->AntDivType == CG_TRX_HW_ANTDIV) {
			rtl8188e_PHY_SetBBReg(adapter, ODM_REG_RX_ANT_CTRL_11N, BIT(5) | BIT(4) | BIT(3), DefaultAnt);	/* Default RX */
			rtl8188e_PHY_SetBBReg(adapter, ODM_REG_RX_ANT_CTRL_11N, BIT(8) | BIT(7) | BIT(6), OptionalAnt);		/* Optional RX */
			rtl8188e_PHY_SetBBReg(adapter, ODM_REG_ANTSEL_CTRL_11N, BIT(14) | BIT(13) | BIT(12), DefaultAnt);	/* Default TX */
			rtl8188e_PHY_SetBBReg(adapter, ODM_REG_RESP_TX_11N, BIT(6) | BIT(7), DefaultAnt);	/* Resp Tx */
		} else if (dm_odm->AntDivType == CGCS_RX_HW_ANTDIV) {
			rtl8188e_PHY_SetBBReg(adapter, ODM_REG_RX_ANT_CTRL_11N, BIT(5) | BIT(4) | BIT(3), DefaultAnt);	/* Default RX */
			rtl8188e_PHY_SetBBReg(adapter, ODM_REG_RX_ANT_CTRL_11N, BIT(8) | BIT(7) | BIT(6), OptionalAnt);		/* Optional RX */
		}
	}
	dm_fat_tbl->RxIdleAnt = Ant;
	if (Ant != MAIN_ANT)
		pr_info("RxIdleAnt=AUX_ANT\n");
}

static void odm_UpdateTxAnt_88E(struct odm_dm_struct *dm_odm, u8 Ant, u32 MacId)
{
	struct fast_ant_train *dm_fat_tbl = &dm_odm->DM_FatTable;
	u8	TargetAnt;

	if (Ant == MAIN_ANT)
		TargetAnt = MAIN_ANT_CG_TRX;
	else
		TargetAnt = AUX_ANT_CG_TRX;
	dm_fat_tbl->antsel_a[MacId] = TargetAnt & BIT(0);
	dm_fat_tbl->antsel_b[MacId] = (TargetAnt & BIT(1)) >> 1;
	dm_fat_tbl->antsel_c[MacId] = (TargetAnt & BIT(2)) >> 2;
}

void ODM_SetTxAntByTxInfo_88E(struct odm_dm_struct *dm_odm, u8 *pDesc, u8 macId)
{
	struct fast_ant_train *dm_fat_tbl = &dm_odm->DM_FatTable;

	if ((dm_odm->AntDivType == CG_TRX_HW_ANTDIV) || (dm_odm->AntDivType == CG_TRX_SMART_ANTDIV)) {
		SET_TX_DESC_ANTSEL_A_88E(pDesc, dm_fat_tbl->antsel_a[macId]);
		SET_TX_DESC_ANTSEL_B_88E(pDesc, dm_fat_tbl->antsel_b[macId]);
		SET_TX_DESC_ANTSEL_C_88E(pDesc, dm_fat_tbl->antsel_c[macId]);
	}
}

void ODM_AntselStatistics_88E(struct odm_dm_struct *dm_odm, u8 antsel_tr_mux, u32 MacId, u8 RxPWDBAll)
{
	struct fast_ant_train *dm_fat_tbl = &dm_odm->DM_FatTable;
	if (dm_odm->AntDivType == CG_TRX_HW_ANTDIV) {
		if (antsel_tr_mux == MAIN_ANT_CG_TRX) {
			dm_fat_tbl->MainAnt_Sum[MacId] += RxPWDBAll;
			dm_fat_tbl->MainAnt_Cnt[MacId]++;
		} else {
			dm_fat_tbl->AuxAnt_Sum[MacId] += RxPWDBAll;
			dm_fat_tbl->AuxAnt_Cnt[MacId]++;
		}
	} else if (dm_odm->AntDivType == CGCS_RX_HW_ANTDIV) {
		if (antsel_tr_mux == MAIN_ANT_CGCS_RX) {
			dm_fat_tbl->MainAnt_Sum[MacId] += RxPWDBAll;
			dm_fat_tbl->MainAnt_Cnt[MacId]++;
		} else {
			dm_fat_tbl->AuxAnt_Sum[MacId] += RxPWDBAll;
			dm_fat_tbl->AuxAnt_Cnt[MacId]++;
		}
	}
}

static void odm_HWAntDiv(struct odm_dm_struct *dm_odm)
{
	u32	i, MinRSSI = 0xFF, AntDivMaxRSSI = 0, MaxRSSI = 0, LocalMinRSSI, LocalMaxRSSI;
	u32	Main_RSSI, Aux_RSSI;
	u8	RxIdleAnt = 0, TargetAnt = 7;
	struct fast_ant_train *dm_fat_tbl = &dm_odm->DM_FatTable;
	struct rtw_dig *pDM_DigTable = &dm_odm->DM_DigTable;
	struct sta_info *pEntry;

	for (i = 0; i < ODM_ASSOCIATE_ENTRY_NUM; i++) {
		pEntry = dm_odm->pODM_StaInfo[i];
		if (IS_STA_VALID(pEntry)) {
			/* 2 Caculate RSSI per Antenna */
			Main_RSSI = (dm_fat_tbl->MainAnt_Cnt[i] != 0) ? (dm_fat_tbl->MainAnt_Sum[i] / dm_fat_tbl->MainAnt_Cnt[i]) : 0;
			Aux_RSSI = (dm_fat_tbl->AuxAnt_Cnt[i] != 0) ? (dm_fat_tbl->AuxAnt_Sum[i] / dm_fat_tbl->AuxAnt_Cnt[i]) : 0;
			TargetAnt = (Main_RSSI >= Aux_RSSI) ? MAIN_ANT : AUX_ANT;
			/* 2 Select MaxRSSI for DIG */
			LocalMaxRSSI = (Main_RSSI > Aux_RSSI) ? Main_RSSI : Aux_RSSI;
			if ((LocalMaxRSSI > AntDivMaxRSSI) && (LocalMaxRSSI < 40))
				AntDivMaxRSSI = LocalMaxRSSI;
			if (LocalMaxRSSI > MaxRSSI)
				MaxRSSI = LocalMaxRSSI;

			/* 2 Select RX Idle Antenna */
			if ((dm_fat_tbl->RxIdleAnt == MAIN_ANT) && (Main_RSSI == 0))
				Main_RSSI = Aux_RSSI;
			else if ((dm_fat_tbl->RxIdleAnt == AUX_ANT) && (Aux_RSSI == 0))
				Aux_RSSI = Main_RSSI;

			LocalMinRSSI = (Main_RSSI > Aux_RSSI) ? Aux_RSSI : Main_RSSI;
			if (LocalMinRSSI < MinRSSI) {
				MinRSSI = LocalMinRSSI;
				RxIdleAnt = TargetAnt;
			}
			/* 2 Select TRX Antenna */
			if (dm_odm->AntDivType == CG_TRX_HW_ANTDIV)
				odm_UpdateTxAnt_88E(dm_odm, TargetAnt, i);
		}
		dm_fat_tbl->MainAnt_Sum[i] = 0;
		dm_fat_tbl->AuxAnt_Sum[i] = 0;
		dm_fat_tbl->MainAnt_Cnt[i] = 0;
		dm_fat_tbl->AuxAnt_Cnt[i] = 0;
	}

	/* 2 Set RX Idle Antenna */
	ODM_UpdateRxIdleAnt_88E(dm_odm, RxIdleAnt);

	pDM_DigTable->AntDiv_RSSI_max = AntDivMaxRSSI;
	pDM_DigTable->RSSI_max = MaxRSSI;
}

void ODM_AntennaDiversity_88E(struct odm_dm_struct *dm_odm)
{
	struct fast_ant_train *dm_fat_tbl = &dm_odm->DM_FatTable;
<<<<<<< HEAD
=======
	struct adapter *adapter = dm_odm->Adapter;

>>>>>>> 754e0b0e
	if (!(dm_odm->SupportAbility & ODM_BB_ANT_DIV))
		return;
	if (!dm_odm->bLinked) {
		if (dm_fat_tbl->bBecomeLinked) {
			rtl8188e_PHY_SetBBReg(adapter, ODM_REG_IGI_A_11N, BIT(7), 0);	/* RegC50[7]=1'b1		enable HW AntDiv */
			rtl8188e_PHY_SetBBReg(adapter, ODM_REG_CCK_ANTDIV_PARA1_11N, BIT(15), 0); /* Enable CCK AntDiv */
			if (dm_odm->AntDivType == CG_TRX_HW_ANTDIV)
				rtl8188e_PHY_SetBBReg(adapter, ODM_REG_TX_ANT_CTRL_11N, BIT(21), 0); /* Reg80c[21]=1'b0		from TX Reg */
			dm_fat_tbl->bBecomeLinked = dm_odm->bLinked;
		}
		return;
	} else {
		if (!dm_fat_tbl->bBecomeLinked) {
			/* Because HW AntDiv is disabled before Link, we enable HW AntDiv after link */
			rtl8188e_PHY_SetBBReg(adapter, ODM_REG_IGI_A_11N, BIT(7), 1);	/* RegC50[7]=1'b1		enable HW AntDiv */
			rtl8188e_PHY_SetBBReg(adapter, ODM_REG_CCK_ANTDIV_PARA1_11N, BIT(15), 1); /* Enable CCK AntDiv */
			if (dm_odm->AntDivType == CG_TRX_HW_ANTDIV)
				rtl8188e_PHY_SetBBReg(adapter, ODM_REG_TX_ANT_CTRL_11N, BIT(21), 1); /* Reg80c[21]=1'b1		from TX Info */
			dm_fat_tbl->bBecomeLinked = dm_odm->bLinked;
		}
	}
	if ((dm_odm->AntDivType == CG_TRX_HW_ANTDIV) || (dm_odm->AntDivType == CGCS_RX_HW_ANTDIV))
		odm_HWAntDiv(dm_odm);
}<|MERGE_RESOLUTION|>--- conflicted
+++ resolved
@@ -1,11 +1,7 @@
 // SPDX-License-Identifier: GPL-2.0
 /* Copyright(c) 2007 - 2011 Realtek Corporation. */
 
-<<<<<<< HEAD
-#include "../include/odm_precomp.h"
-=======
 #include "../include/drv_types.h"
->>>>>>> 754e0b0e
 
 static void odm_RX_HWAntDivInit(struct odm_dm_struct *dm_odm)
 {
@@ -62,23 +58,8 @@
 
 static void odm_FastAntTrainingInit(struct odm_dm_struct *dm_odm)
 {
-<<<<<<< HEAD
-	u32	value32, i;
-	struct fast_ant_train *dm_fat_tbl = &dm_odm->DM_FatTable;
-	u32	AntCombination = 2;
-
-	for (i = 0; i < 6; i++) {
-		dm_fat_tbl->Bssid[i] = 0;
-		dm_fat_tbl->antSumRSSI[i] = 0;
-		dm_fat_tbl->antRSSIcnt[i] = 0;
-		dm_fat_tbl->antAveRSSI[i] = 0;
-	}
-	dm_fat_tbl->TrainIdx = 0;
-	dm_fat_tbl->FAT_State = FAT_NORMAL_STATE;
-=======
 	struct adapter *adapter = dm_odm->Adapter;
 	u32	value32;
->>>>>>> 754e0b0e
 
 	/* MAC Setting */
 	value32 = rtl8188e_PHY_QueryBBReg(adapter, 0x4c, bMaskDWord);
@@ -255,11 +236,8 @@
 void ODM_AntennaDiversity_88E(struct odm_dm_struct *dm_odm)
 {
 	struct fast_ant_train *dm_fat_tbl = &dm_odm->DM_FatTable;
-<<<<<<< HEAD
-=======
-	struct adapter *adapter = dm_odm->Adapter;
-
->>>>>>> 754e0b0e
+	struct adapter *adapter = dm_odm->Adapter;
+
 	if (!(dm_odm->SupportAbility & ODM_BB_ANT_DIV))
 		return;
 	if (!dm_odm->bLinked) {

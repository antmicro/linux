--- conflicted
+++ resolved
@@ -407,7 +407,6 @@
 	}
 }
 
-<<<<<<< HEAD
 static void dwmac4_qmode(void __iomem *ioaddr, u32 channel, u8 qmode)
 {
 	u32 mtl_tx_op = readl(ioaddr + MTL_CHAN_TX_OP_MODE(channel));
@@ -419,7 +418,8 @@
 		mtl_tx_op |= MTL_OP_MODE_TXQEN_AV;
 
 	writel(mtl_tx_op, ioaddr +  MTL_CHAN_TX_OP_MODE(channel));
-=======
+}
+
 static void dwmac4_set_bfsize(void __iomem *ioaddr, int bfsize, u32 chan)
 {
 	u32 value = readl(ioaddr + DMA_CHAN_RX_CONTROL(chan));
@@ -428,7 +428,6 @@
 	value |= (bfsize << DMA_RBSZ_SHIFT) & DMA_RBSZ_MASK;
 
 	writel(value, ioaddr + DMA_CHAN_RX_CONTROL(chan));
->>>>>>> d0fbad0a
 }
 
 const struct stmmac_dma_ops dwmac4_dma_ops = {
@@ -455,11 +454,8 @@
 	.set_rx_tail_ptr = dwmac4_set_rx_tail_ptr,
 	.set_tx_tail_ptr = dwmac4_set_tx_tail_ptr,
 	.enable_tso = dwmac4_enable_tso,
-<<<<<<< HEAD
 	.qmode = dwmac4_qmode,
-=======
 	.set_bfsize = dwmac4_set_bfsize,
->>>>>>> d0fbad0a
 };
 
 const struct stmmac_dma_ops dwmac410_dma_ops = {
@@ -486,9 +482,6 @@
 	.set_rx_tail_ptr = dwmac4_set_rx_tail_ptr,
 	.set_tx_tail_ptr = dwmac4_set_tx_tail_ptr,
 	.enable_tso = dwmac4_enable_tso,
-<<<<<<< HEAD
 	.qmode = dwmac4_qmode,
-=======
 	.set_bfsize = dwmac4_set_bfsize,
->>>>>>> d0fbad0a
 };
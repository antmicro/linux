--- conflicted
+++ resolved
@@ -612,16 +612,10 @@
 			inst_size = img->sec[IWL_UCODE_SECTION_INST].len;
 			data_size = img->sec[IWL_UCODE_SECTION_DATA].len;
 		}
-<<<<<<< HEAD
-		if (nla_put_u32(skb, IWL_TM_ATTR_FW_TYPE, priv->shrd->ucode_type) ||
+		if (nla_put_u32(skb, IWL_TM_ATTR_FW_TYPE, priv->cur_ucode) ||
 		    nla_put_u32(skb, IWL_TM_ATTR_FW_INST_SIZE, inst_size) ||
 		    nla_put_u32(skb, IWL_TM_ATTR_FW_DATA_SIZE, data_size))
 			goto nla_put_failure;
-=======
-		NLA_PUT_U32(skb, IWL_TM_ATTR_FW_TYPE, priv->cur_ucode);
-		NLA_PUT_U32(skb, IWL_TM_ATTR_FW_INST_SIZE, inst_size);
-		NLA_PUT_U32(skb, IWL_TM_ATTR_FW_DATA_SIZE, data_size);
->>>>>>> 80652480
 		status = cfg80211_testmode_reply(skb);
 		if (status < 0)
 			IWL_ERR(priv, "Error sending msg : %d\n", status);

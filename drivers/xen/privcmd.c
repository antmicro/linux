--- conflicted
+++ resolved
@@ -448,23 +448,6 @@
 
 	up_write(&mm->mmap_sem);
 
-<<<<<<< HEAD
-	if (version == 1) {
-		if (state.global_error) {
-			/* Write back errors in second pass. */
-			state.user_mfn = (xen_pfn_t *)m.arr;
-			state.err      = err_array;
-			ret = traverse_pages(m.num, sizeof(xen_pfn_t),
-					     &pagelist, mmap_return_errors_v1, &state);
-		} else
-			ret = 0;
-
-	} else if (version == 2) {
-		ret = __copy_to_user(m.err, err_array, m.num * sizeof(int));
-		if (ret)
-			ret = -EFAULT;
-	}
-=======
 	if (state.global_error) {
 		/* Write back errors in second pass. */
 		state.user_mfn = (xen_pfn_t *)m.arr;
@@ -473,7 +456,6 @@
 							 &pagelist, mmap_return_errors, &state);
 	} else
 		ret = 0;
->>>>>>> 9174adbe
 
 	/* If we have not had any EFAULT-like global errors then set the global
 	 * error to -ENOENT if necessary. */

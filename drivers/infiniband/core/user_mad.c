/*
 * Copyright (c) 2004 Topspin Communications.  All rights reserved.
 * Copyright (c) 2005 Voltaire, Inc. All rights reserved.
 * Copyright (c) 2005 Sun Microsystems, Inc. All rights reserved.
 * Copyright (c) 2008 Cisco. All rights reserved.
 *
 * This software is available to you under a choice of one of two
 * licenses.  You may choose to be licensed under the terms of the GNU
 * General Public License (GPL) Version 2, available from the file
 * COPYING in the main directory of this source tree, or the
 * OpenIB.org BSD license below:
 *
 *     Redistribution and use in source and binary forms, with or
 *     without modification, are permitted provided that the following
 *     conditions are met:
 *
 *      - Redistributions of source code must retain the above
 *        copyright notice, this list of conditions and the following
 *        disclaimer.
 *
 *      - Redistributions in binary form must reproduce the above
 *        copyright notice, this list of conditions and the following
 *        disclaimer in the documentation and/or other materials
 *        provided with the distribution.
 *
 * THE SOFTWARE IS PROVIDED "AS IS", WITHOUT WARRANTY OF ANY KIND,
 * EXPRESS OR IMPLIED, INCLUDING BUT NOT LIMITED TO THE WARRANTIES OF
 * MERCHANTABILITY, FITNESS FOR A PARTICULAR PURPOSE AND
 * NONINFRINGEMENT. IN NO EVENT SHALL THE AUTHORS OR COPYRIGHT HOLDERS
 * BE LIABLE FOR ANY CLAIM, DAMAGES OR OTHER LIABILITY, WHETHER IN AN
 * ACTION OF CONTRACT, TORT OR OTHERWISE, ARISING FROM, OUT OF OR IN
 * CONNECTION WITH THE SOFTWARE OR THE USE OR OTHER DEALINGS IN THE
 * SOFTWARE.
 */

#define pr_fmt(fmt) "user_mad: " fmt

#include <linux/module.h>
#include <linux/init.h>
#include <linux/device.h>
#include <linux/err.h>
#include <linux/fs.h>
#include <linux/cdev.h>
#include <linux/dma-mapping.h>
#include <linux/poll.h>
#include <linux/mutex.h>
#include <linux/kref.h>
#include <linux/compat.h>
#include <linux/sched.h>
#include <linux/semaphore.h>
#include <linux/slab.h>

#include <linux/uaccess.h>

#include <rdma/ib_mad.h>
#include <rdma/ib_user_mad.h>

#include "core_priv.h"

MODULE_AUTHOR("Roland Dreier");
MODULE_DESCRIPTION("InfiniBand userspace MAD packet access");
MODULE_LICENSE("Dual BSD/GPL");

enum {
	IB_UMAD_MAX_PORTS  = RDMA_MAX_PORTS,
	IB_UMAD_MAX_AGENTS = 32,

	IB_UMAD_MAJOR      = 231,
	IB_UMAD_MINOR_BASE = 0,
	IB_UMAD_NUM_FIXED_MINOR = 64,
	IB_UMAD_NUM_DYNAMIC_MINOR = IB_UMAD_MAX_PORTS - IB_UMAD_NUM_FIXED_MINOR,
	IB_ISSM_MINOR_BASE        = IB_UMAD_NUM_FIXED_MINOR,
};

/*
 * Our lifetime rules for these structs are the following:
 * device special file is opened, we take a reference on the
 * ib_umad_port's struct ib_umad_device. We drop these
 * references in the corresponding close().
 *
 * In addition to references coming from open character devices, there
 * is one more reference to each ib_umad_device representing the
 * module's reference taken when allocating the ib_umad_device in
 * ib_umad_add_one().
 *
 * When destroying an ib_umad_device, we drop the module's reference.
 */

struct ib_umad_port {
	struct cdev           cdev;
	struct device	      *dev;

	struct cdev           sm_cdev;
	struct device	      *sm_dev;
	struct semaphore       sm_sem;

	struct mutex	       file_mutex;
	struct list_head       file_list;

	struct ib_device      *ib_dev;
	struct ib_umad_device *umad_dev;
	int                    dev_num;
	u8                     port_num;
};

struct ib_umad_device {
	struct kobject       kobj;
	struct ib_umad_port  port[0];
};

struct ib_umad_file {
	struct mutex		mutex;
	struct ib_umad_port    *port;
	struct list_head	recv_list;
	struct list_head	send_list;
	struct list_head	port_list;
	spinlock_t		send_lock;
	wait_queue_head_t	recv_wait;
	struct ib_mad_agent    *agent[IB_UMAD_MAX_AGENTS];
	int			agents_dead;
	u8			use_pkey_index;
	u8			already_used;
};

struct ib_umad_packet {
	struct ib_mad_send_buf *msg;
	struct ib_mad_recv_wc  *recv_wc;
	struct list_head   list;
	int		   length;
	struct ib_user_mad mad;
};

static struct class *umad_class;

static const dev_t base_umad_dev = MKDEV(IB_UMAD_MAJOR, IB_UMAD_MINOR_BASE);
static const dev_t base_issm_dev = MKDEV(IB_UMAD_MAJOR, IB_UMAD_MINOR_BASE) +
				   IB_UMAD_NUM_FIXED_MINOR;
static dev_t dynamic_umad_dev;
static dev_t dynamic_issm_dev;

static DECLARE_BITMAP(dev_map, IB_UMAD_MAX_PORTS);

static void ib_umad_add_one(struct ib_device *device);
static void ib_umad_remove_one(struct ib_device *device, void *client_data);

static void ib_umad_release_dev(struct kobject *kobj)
{
	struct ib_umad_device *dev =
		container_of(kobj, struct ib_umad_device, kobj);

	kfree(dev);
}

static struct kobj_type ib_umad_dev_ktype = {
	.release = ib_umad_release_dev,
};

static int hdr_size(struct ib_umad_file *file)
{
	return file->use_pkey_index ? sizeof (struct ib_user_mad_hdr) :
		sizeof (struct ib_user_mad_hdr_old);
}

/* caller must hold file->mutex */
static struct ib_mad_agent *__get_agent(struct ib_umad_file *file, int id)
{
	return file->agents_dead ? NULL : file->agent[id];
}

static int queue_packet(struct ib_umad_file *file,
			struct ib_mad_agent *agent,
			struct ib_umad_packet *packet)
{
	int ret = 1;

	mutex_lock(&file->mutex);

	for (packet->mad.hdr.id = 0;
	     packet->mad.hdr.id < IB_UMAD_MAX_AGENTS;
	     packet->mad.hdr.id++)
		if (agent == __get_agent(file, packet->mad.hdr.id)) {
			list_add_tail(&packet->list, &file->recv_list);
			wake_up_interruptible(&file->recv_wait);
			ret = 0;
			break;
		}

	mutex_unlock(&file->mutex);

	return ret;
}

static void dequeue_send(struct ib_umad_file *file,
			 struct ib_umad_packet *packet)
{
	spin_lock_irq(&file->send_lock);
	list_del(&packet->list);
	spin_unlock_irq(&file->send_lock);
}

static void send_handler(struct ib_mad_agent *agent,
			 struct ib_mad_send_wc *send_wc)
{
	struct ib_umad_file *file = agent->context;
	struct ib_umad_packet *packet = send_wc->send_buf->context[0];

	dequeue_send(file, packet);
	rdma_destroy_ah(packet->msg->ah);
	ib_free_send_mad(packet->msg);

	if (send_wc->status == IB_WC_RESP_TIMEOUT_ERR) {
		packet->length = IB_MGMT_MAD_HDR;
		packet->mad.hdr.status = ETIMEDOUT;
		if (!queue_packet(file, agent, packet))
			return;
	}
	kfree(packet);
}

static void recv_handler(struct ib_mad_agent *agent,
			 struct ib_mad_send_buf *send_buf,
			 struct ib_mad_recv_wc *mad_recv_wc)
{
	struct ib_umad_file *file = agent->context;
	struct ib_umad_packet *packet;

	if (mad_recv_wc->wc->status != IB_WC_SUCCESS)
		goto err1;

	packet = kzalloc(sizeof *packet, GFP_KERNEL);
	if (!packet)
		goto err1;

	packet->length = mad_recv_wc->mad_len;
	packet->recv_wc = mad_recv_wc;

	packet->mad.hdr.status	   = 0;
	packet->mad.hdr.length	   = hdr_size(file) + mad_recv_wc->mad_len;
	packet->mad.hdr.qpn	   = cpu_to_be32(mad_recv_wc->wc->src_qp);
	/*
	 * On OPA devices it is okay to lose the upper 16 bits of LID as this
	 * information is obtained elsewhere. Mask off the upper 16 bits.
	 */
<<<<<<< HEAD
	if (agent->device->port_immutable[agent->port_num].core_cap_flags &
	    RDMA_CORE_PORT_INTEL_OPA)
=======
	if (rdma_cap_opa_mad(agent->device, agent->port_num))
>>>>>>> 661e50bc
		packet->mad.hdr.lid = ib_lid_be16(0xFFFF &
						  mad_recv_wc->wc->slid);
	else
		packet->mad.hdr.lid = ib_lid_be16(mad_recv_wc->wc->slid);
	packet->mad.hdr.sl	   = mad_recv_wc->wc->sl;
	packet->mad.hdr.path_bits  = mad_recv_wc->wc->dlid_path_bits;
	packet->mad.hdr.pkey_index = mad_recv_wc->wc->pkey_index;
	packet->mad.hdr.grh_present = !!(mad_recv_wc->wc->wc_flags & IB_WC_GRH);
	if (packet->mad.hdr.grh_present) {
		struct rdma_ah_attr ah_attr;
		const struct ib_global_route *grh;
		int ret;

		ret = ib_init_ah_attr_from_wc(agent->device, agent->port_num,
					      mad_recv_wc->wc,
					      mad_recv_wc->recv_buf.grh,
					      &ah_attr);
		if (ret)
			goto err2;

		grh = rdma_ah_read_grh(&ah_attr);
		packet->mad.hdr.gid_index = grh->sgid_index;
		packet->mad.hdr.hop_limit = grh->hop_limit;
		packet->mad.hdr.traffic_class = grh->traffic_class;
		memcpy(packet->mad.hdr.gid, &grh->dgid, 16);
		packet->mad.hdr.flow_label = cpu_to_be32(grh->flow_label);
	}

	if (queue_packet(file, agent, packet))
		goto err2;
	return;

err2:
	kfree(packet);
err1:
	ib_free_recv_mad(mad_recv_wc);
}

static ssize_t copy_recv_mad(struct ib_umad_file *file, char __user *buf,
			     struct ib_umad_packet *packet, size_t count)
{
	struct ib_mad_recv_buf *recv_buf;
	int left, seg_payload, offset, max_seg_payload;
	size_t seg_size;

	recv_buf = &packet->recv_wc->recv_buf;
	seg_size = packet->recv_wc->mad_seg_size;

	/* We need enough room to copy the first (or only) MAD segment. */
	if ((packet->length <= seg_size &&
	     count < hdr_size(file) + packet->length) ||
	    (packet->length > seg_size &&
	     count < hdr_size(file) + seg_size))
		return -EINVAL;

	if (copy_to_user(buf, &packet->mad, hdr_size(file)))
		return -EFAULT;

	buf += hdr_size(file);
	seg_payload = min_t(int, packet->length, seg_size);
	if (copy_to_user(buf, recv_buf->mad, seg_payload))
		return -EFAULT;

	if (seg_payload < packet->length) {
		/*
		 * Multipacket RMPP MAD message. Copy remainder of message.
		 * Note that last segment may have a shorter payload.
		 */
		if (count < hdr_size(file) + packet->length) {
			/*
			 * The buffer is too small, return the first RMPP segment,
			 * which includes the RMPP message length.
			 */
			return -ENOSPC;
		}
		offset = ib_get_mad_data_offset(recv_buf->mad->mad_hdr.mgmt_class);
		max_seg_payload = seg_size - offset;

		for (left = packet->length - seg_payload, buf += seg_payload;
		     left; left -= seg_payload, buf += seg_payload) {
			recv_buf = container_of(recv_buf->list.next,
						struct ib_mad_recv_buf, list);
			seg_payload = min(left, max_seg_payload);
			if (copy_to_user(buf, ((void *) recv_buf->mad) + offset,
					 seg_payload))
				return -EFAULT;
		}
	}
	return hdr_size(file) + packet->length;
}

static ssize_t copy_send_mad(struct ib_umad_file *file, char __user *buf,
			     struct ib_umad_packet *packet, size_t count)
{
	ssize_t size = hdr_size(file) + packet->length;

	if (count < size)
		return -EINVAL;

	if (copy_to_user(buf, &packet->mad, hdr_size(file)))
		return -EFAULT;

	buf += hdr_size(file);

	if (copy_to_user(buf, packet->mad.data, packet->length))
		return -EFAULT;

	return size;
}

static ssize_t ib_umad_read(struct file *filp, char __user *buf,
			    size_t count, loff_t *pos)
{
	struct ib_umad_file *file = filp->private_data;
	struct ib_umad_packet *packet;
	ssize_t ret;

	if (count < hdr_size(file))
		return -EINVAL;

	mutex_lock(&file->mutex);

	while (list_empty(&file->recv_list)) {
		mutex_unlock(&file->mutex);

		if (filp->f_flags & O_NONBLOCK)
			return -EAGAIN;

		if (wait_event_interruptible(file->recv_wait,
					     !list_empty(&file->recv_list)))
			return -ERESTARTSYS;

		mutex_lock(&file->mutex);
	}

	packet = list_entry(file->recv_list.next, struct ib_umad_packet, list);
	list_del(&packet->list);

	mutex_unlock(&file->mutex);

	if (packet->recv_wc)
		ret = copy_recv_mad(file, buf, packet, count);
	else
		ret = copy_send_mad(file, buf, packet, count);

	if (ret < 0) {
		/* Requeue packet */
		mutex_lock(&file->mutex);
		list_add(&packet->list, &file->recv_list);
		mutex_unlock(&file->mutex);
	} else {
		if (packet->recv_wc)
			ib_free_recv_mad(packet->recv_wc);
		kfree(packet);
	}
	return ret;
}

static int copy_rmpp_mad(struct ib_mad_send_buf *msg, const char __user *buf)
{
	int left, seg;

	/* Copy class specific header */
	if ((msg->hdr_len > IB_MGMT_RMPP_HDR) &&
	    copy_from_user(msg->mad + IB_MGMT_RMPP_HDR, buf + IB_MGMT_RMPP_HDR,
			   msg->hdr_len - IB_MGMT_RMPP_HDR))
		return -EFAULT;

	/* All headers are in place.  Copy data segments. */
	for (seg = 1, left = msg->data_len, buf += msg->hdr_len; left > 0;
	     seg++, left -= msg->seg_size, buf += msg->seg_size) {
		if (copy_from_user(ib_get_rmpp_segment(msg, seg), buf,
				   min(left, msg->seg_size)))
			return -EFAULT;
	}
	return 0;
}

static int same_destination(struct ib_user_mad_hdr *hdr1,
			    struct ib_user_mad_hdr *hdr2)
{
	if (!hdr1->grh_present && !hdr2->grh_present)
	   return (hdr1->lid == hdr2->lid);

	if (hdr1->grh_present && hdr2->grh_present)
	   return !memcmp(hdr1->gid, hdr2->gid, 16);

	return 0;
}

static int is_duplicate(struct ib_umad_file *file,
			struct ib_umad_packet *packet)
{
	struct ib_umad_packet *sent_packet;
	struct ib_mad_hdr *sent_hdr, *hdr;

	hdr = (struct ib_mad_hdr *) packet->mad.data;
	list_for_each_entry(sent_packet, &file->send_list, list) {
		sent_hdr = (struct ib_mad_hdr *) sent_packet->mad.data;

		if ((hdr->tid != sent_hdr->tid) ||
		    (hdr->mgmt_class != sent_hdr->mgmt_class))
			continue;

		/*
		 * No need to be overly clever here.  If two new operations have
		 * the same TID, reject the second as a duplicate.  This is more
		 * restrictive than required by the spec.
		 */
		if (!ib_response_mad(hdr)) {
			if (!ib_response_mad(sent_hdr))
				return 1;
			continue;
		} else if (!ib_response_mad(sent_hdr))
			continue;

		if (same_destination(&packet->mad.hdr, &sent_packet->mad.hdr))
			return 1;
	}

	return 0;
}

static ssize_t ib_umad_write(struct file *filp, const char __user *buf,
			     size_t count, loff_t *pos)
{
	struct ib_umad_file *file = filp->private_data;
	struct ib_umad_packet *packet;
	struct ib_mad_agent *agent;
	struct rdma_ah_attr ah_attr;
	struct ib_ah *ah;
	struct ib_rmpp_mad *rmpp_mad;
	__be64 *tid;
	int ret, data_len, hdr_len, copy_offset, rmpp_active;
	u8 base_version;

	if (count < hdr_size(file) + IB_MGMT_RMPP_HDR)
		return -EINVAL;

	packet = kzalloc(sizeof *packet + IB_MGMT_RMPP_HDR, GFP_KERNEL);
	if (!packet)
		return -ENOMEM;

	if (copy_from_user(&packet->mad, buf, hdr_size(file))) {
		ret = -EFAULT;
		goto err;
	}

	if (packet->mad.hdr.id >= IB_UMAD_MAX_AGENTS) {
		ret = -EINVAL;
		goto err;
	}

	buf += hdr_size(file);

	if (copy_from_user(packet->mad.data, buf, IB_MGMT_RMPP_HDR)) {
		ret = -EFAULT;
		goto err;
	}

	mutex_lock(&file->mutex);

	agent = __get_agent(file, packet->mad.hdr.id);
	if (!agent) {
		ret = -EINVAL;
		goto err_up;
	}

	memset(&ah_attr, 0, sizeof ah_attr);
	ah_attr.type = rdma_ah_find_type(agent->device,
					 file->port->port_num);
	rdma_ah_set_dlid(&ah_attr, be16_to_cpu(packet->mad.hdr.lid));
	rdma_ah_set_sl(&ah_attr, packet->mad.hdr.sl);
	rdma_ah_set_path_bits(&ah_attr, packet->mad.hdr.path_bits);
	rdma_ah_set_port_num(&ah_attr, file->port->port_num);
	if (packet->mad.hdr.grh_present) {
		rdma_ah_set_grh(&ah_attr, NULL,
				be32_to_cpu(packet->mad.hdr.flow_label),
				packet->mad.hdr.gid_index,
				packet->mad.hdr.hop_limit,
				packet->mad.hdr.traffic_class);
		rdma_ah_set_dgid_raw(&ah_attr, packet->mad.hdr.gid);
	}

	ah = rdma_create_user_ah(agent->qp->pd, &ah_attr, NULL);
	if (IS_ERR(ah)) {
		ret = PTR_ERR(ah);
		goto err_up;
	}

	rmpp_mad = (struct ib_rmpp_mad *) packet->mad.data;
	hdr_len = ib_get_mad_data_offset(rmpp_mad->mad_hdr.mgmt_class);

	if (ib_is_mad_class_rmpp(rmpp_mad->mad_hdr.mgmt_class)
	    && ib_mad_kernel_rmpp_agent(agent)) {
		copy_offset = IB_MGMT_RMPP_HDR;
		rmpp_active = ib_get_rmpp_flags(&rmpp_mad->rmpp_hdr) &
						IB_MGMT_RMPP_FLAG_ACTIVE;
	} else {
		copy_offset = IB_MGMT_MAD_HDR;
		rmpp_active = 0;
	}

	base_version = ((struct ib_mad_hdr *)&packet->mad.data)->base_version;
	data_len = count - hdr_size(file) - hdr_len;
	packet->msg = ib_create_send_mad(agent,
					 be32_to_cpu(packet->mad.hdr.qpn),
					 packet->mad.hdr.pkey_index, rmpp_active,
					 hdr_len, data_len, GFP_KERNEL,
					 base_version);
	if (IS_ERR(packet->msg)) {
		ret = PTR_ERR(packet->msg);
		goto err_ah;
	}

	packet->msg->ah		= ah;
	packet->msg->timeout_ms = packet->mad.hdr.timeout_ms;
	packet->msg->retries	= packet->mad.hdr.retries;
	packet->msg->context[0] = packet;

	/* Copy MAD header.  Any RMPP header is already in place. */
	memcpy(packet->msg->mad, packet->mad.data, IB_MGMT_MAD_HDR);

	if (!rmpp_active) {
		if (copy_from_user(packet->msg->mad + copy_offset,
				   buf + copy_offset,
				   hdr_len + data_len - copy_offset)) {
			ret = -EFAULT;
			goto err_msg;
		}
	} else {
		ret = copy_rmpp_mad(packet->msg, buf);
		if (ret)
			goto err_msg;
	}

	/*
	 * Set the high-order part of the transaction ID to make MADs from
	 * different agents unique, and allow routing responses back to the
	 * original requestor.
	 */
	if (!ib_response_mad(packet->msg->mad)) {
		tid = &((struct ib_mad_hdr *) packet->msg->mad)->tid;
		*tid = cpu_to_be64(((u64) agent->hi_tid) << 32 |
				   (be64_to_cpup(tid) & 0xffffffff));
		rmpp_mad->mad_hdr.tid = *tid;
	}

	if (!ib_mad_kernel_rmpp_agent(agent)
	   && ib_is_mad_class_rmpp(rmpp_mad->mad_hdr.mgmt_class)
	   && (ib_get_rmpp_flags(&rmpp_mad->rmpp_hdr) & IB_MGMT_RMPP_FLAG_ACTIVE)) {
		spin_lock_irq(&file->send_lock);
		list_add_tail(&packet->list, &file->send_list);
		spin_unlock_irq(&file->send_lock);
	} else {
		spin_lock_irq(&file->send_lock);
		ret = is_duplicate(file, packet);
		if (!ret)
			list_add_tail(&packet->list, &file->send_list);
		spin_unlock_irq(&file->send_lock);
		if (ret) {
			ret = -EINVAL;
			goto err_msg;
		}
	}

	ret = ib_post_send_mad(packet->msg, NULL);
	if (ret)
		goto err_send;

	mutex_unlock(&file->mutex);
	return count;

err_send:
	dequeue_send(file, packet);
err_msg:
	ib_free_send_mad(packet->msg);
err_ah:
	rdma_destroy_ah(ah);
err_up:
	mutex_unlock(&file->mutex);
err:
	kfree(packet);
	return ret;
}

static __poll_t ib_umad_poll(struct file *filp, struct poll_table_struct *wait)
{
	struct ib_umad_file *file = filp->private_data;

	/* we will always be able to post a MAD send */
	__poll_t mask = EPOLLOUT | EPOLLWRNORM;

	poll_wait(filp, &file->recv_wait, wait);

	if (!list_empty(&file->recv_list))
		mask |= EPOLLIN | EPOLLRDNORM;

	return mask;
}

static int ib_umad_reg_agent(struct ib_umad_file *file, void __user *arg,
			     int compat_method_mask)
{
	struct ib_user_mad_reg_req ureq;
	struct ib_mad_reg_req req;
	struct ib_mad_agent *agent = NULL;
	int agent_id;
	int ret;

	mutex_lock(&file->port->file_mutex);
	mutex_lock(&file->mutex);

	if (!file->port->ib_dev) {
		dev_notice(file->port->dev,
			   "ib_umad_reg_agent: invalid device\n");
		ret = -EPIPE;
		goto out;
	}

	if (copy_from_user(&ureq, arg, sizeof ureq)) {
		ret = -EFAULT;
		goto out;
	}

	if (ureq.qpn != 0 && ureq.qpn != 1) {
		dev_notice(file->port->dev,
			   "ib_umad_reg_agent: invalid QPN %d specified\n",
			   ureq.qpn);
		ret = -EINVAL;
		goto out;
	}

	for (agent_id = 0; agent_id < IB_UMAD_MAX_AGENTS; ++agent_id)
		if (!__get_agent(file, agent_id))
			goto found;

	dev_notice(file->port->dev,
		   "ib_umad_reg_agent: Max Agents (%u) reached\n",
		   IB_UMAD_MAX_AGENTS);
	ret = -ENOMEM;
	goto out;

found:
	if (ureq.mgmt_class) {
		memset(&req, 0, sizeof(req));
		req.mgmt_class         = ureq.mgmt_class;
		req.mgmt_class_version = ureq.mgmt_class_version;
		memcpy(req.oui, ureq.oui, sizeof req.oui);

		if (compat_method_mask) {
			u32 *umm = (u32 *) ureq.method_mask;
			int i;

			for (i = 0; i < BITS_TO_LONGS(IB_MGMT_MAX_METHODS); ++i)
				req.method_mask[i] =
					umm[i * 2] | ((u64) umm[i * 2 + 1] << 32);
		} else
			memcpy(req.method_mask, ureq.method_mask,
			       sizeof req.method_mask);
	}

	agent = ib_register_mad_agent(file->port->ib_dev, file->port->port_num,
				      ureq.qpn ? IB_QPT_GSI : IB_QPT_SMI,
				      ureq.mgmt_class ? &req : NULL,
				      ureq.rmpp_version,
				      send_handler, recv_handler, file, 0);
	if (IS_ERR(agent)) {
		ret = PTR_ERR(agent);
		agent = NULL;
		goto out;
	}

	if (put_user(agent_id,
		     (u32 __user *) (arg + offsetof(struct ib_user_mad_reg_req, id)))) {
		ret = -EFAULT;
		goto out;
	}

	if (!file->already_used) {
		file->already_used = 1;
		if (!file->use_pkey_index) {
			dev_warn(file->port->dev,
				"process %s did not enable P_Key index support.\n",
				current->comm);
			dev_warn(file->port->dev,
				"   Documentation/infiniband/user_mad.txt has info on the new ABI.\n");
		}
	}

	file->agent[agent_id] = agent;
	ret = 0;

out:
	mutex_unlock(&file->mutex);

	if (ret && agent)
		ib_unregister_mad_agent(agent);

	mutex_unlock(&file->port->file_mutex);

	return ret;
}

static int ib_umad_reg_agent2(struct ib_umad_file *file, void __user *arg)
{
	struct ib_user_mad_reg_req2 ureq;
	struct ib_mad_reg_req req;
	struct ib_mad_agent *agent = NULL;
	int agent_id;
	int ret;

	mutex_lock(&file->port->file_mutex);
	mutex_lock(&file->mutex);

	if (!file->port->ib_dev) {
		dev_notice(file->port->dev,
			   "ib_umad_reg_agent2: invalid device\n");
		ret = -EPIPE;
		goto out;
	}

	if (copy_from_user(&ureq, arg, sizeof(ureq))) {
		ret = -EFAULT;
		goto out;
	}

	if (ureq.qpn != 0 && ureq.qpn != 1) {
		dev_notice(file->port->dev,
			   "ib_umad_reg_agent2: invalid QPN %d specified\n",
			   ureq.qpn);
		ret = -EINVAL;
		goto out;
	}

	if (ureq.flags & ~IB_USER_MAD_REG_FLAGS_CAP) {
		dev_notice(file->port->dev,
			   "ib_umad_reg_agent2 failed: invalid registration flags specified 0x%x; supported 0x%x\n",
			   ureq.flags, IB_USER_MAD_REG_FLAGS_CAP);
		ret = -EINVAL;

		if (put_user((u32)IB_USER_MAD_REG_FLAGS_CAP,
				(u32 __user *) (arg + offsetof(struct
				ib_user_mad_reg_req2, flags))))
			ret = -EFAULT;

		goto out;
	}

	for (agent_id = 0; agent_id < IB_UMAD_MAX_AGENTS; ++agent_id)
		if (!__get_agent(file, agent_id))
			goto found;

	dev_notice(file->port->dev,
		   "ib_umad_reg_agent2: Max Agents (%u) reached\n",
		   IB_UMAD_MAX_AGENTS);
	ret = -ENOMEM;
	goto out;

found:
	if (ureq.mgmt_class) {
		memset(&req, 0, sizeof(req));
		req.mgmt_class         = ureq.mgmt_class;
		req.mgmt_class_version = ureq.mgmt_class_version;
		if (ureq.oui & 0xff000000) {
			dev_notice(file->port->dev,
				   "ib_umad_reg_agent2 failed: oui invalid 0x%08x\n",
				   ureq.oui);
			ret = -EINVAL;
			goto out;
		}
		req.oui[2] =  ureq.oui & 0x0000ff;
		req.oui[1] = (ureq.oui & 0x00ff00) >> 8;
		req.oui[0] = (ureq.oui & 0xff0000) >> 16;
		memcpy(req.method_mask, ureq.method_mask,
			sizeof(req.method_mask));
	}

	agent = ib_register_mad_agent(file->port->ib_dev, file->port->port_num,
				      ureq.qpn ? IB_QPT_GSI : IB_QPT_SMI,
				      ureq.mgmt_class ? &req : NULL,
				      ureq.rmpp_version,
				      send_handler, recv_handler, file,
				      ureq.flags);
	if (IS_ERR(agent)) {
		ret = PTR_ERR(agent);
		agent = NULL;
		goto out;
	}

	if (put_user(agent_id,
		     (u32 __user *)(arg +
				offsetof(struct ib_user_mad_reg_req2, id)))) {
		ret = -EFAULT;
		goto out;
	}

	if (!file->already_used) {
		file->already_used = 1;
		file->use_pkey_index = 1;
	}

	file->agent[agent_id] = agent;
	ret = 0;

out:
	mutex_unlock(&file->mutex);

	if (ret && agent)
		ib_unregister_mad_agent(agent);

	mutex_unlock(&file->port->file_mutex);

	return ret;
}


static int ib_umad_unreg_agent(struct ib_umad_file *file, u32 __user *arg)
{
	struct ib_mad_agent *agent = NULL;
	u32 id;
	int ret = 0;

	if (get_user(id, arg))
		return -EFAULT;

	mutex_lock(&file->port->file_mutex);
	mutex_lock(&file->mutex);

	if (id >= IB_UMAD_MAX_AGENTS || !__get_agent(file, id)) {
		ret = -EINVAL;
		goto out;
	}

	agent = file->agent[id];
	file->agent[id] = NULL;

out:
	mutex_unlock(&file->mutex);

	if (agent)
		ib_unregister_mad_agent(agent);

	mutex_unlock(&file->port->file_mutex);

	return ret;
}

static long ib_umad_enable_pkey(struct ib_umad_file *file)
{
	int ret = 0;

	mutex_lock(&file->mutex);
	if (file->already_used)
		ret = -EINVAL;
	else
		file->use_pkey_index = 1;
	mutex_unlock(&file->mutex);

	return ret;
}

static long ib_umad_ioctl(struct file *filp, unsigned int cmd,
			  unsigned long arg)
{
	switch (cmd) {
	case IB_USER_MAD_REGISTER_AGENT:
		return ib_umad_reg_agent(filp->private_data, (void __user *) arg, 0);
	case IB_USER_MAD_UNREGISTER_AGENT:
		return ib_umad_unreg_agent(filp->private_data, (__u32 __user *) arg);
	case IB_USER_MAD_ENABLE_PKEY:
		return ib_umad_enable_pkey(filp->private_data);
	case IB_USER_MAD_REGISTER_AGENT2:
		return ib_umad_reg_agent2(filp->private_data, (void __user *) arg);
	default:
		return -ENOIOCTLCMD;
	}
}

#ifdef CONFIG_COMPAT
static long ib_umad_compat_ioctl(struct file *filp, unsigned int cmd,
				 unsigned long arg)
{
	switch (cmd) {
	case IB_USER_MAD_REGISTER_AGENT:
		return ib_umad_reg_agent(filp->private_data, compat_ptr(arg), 1);
	case IB_USER_MAD_UNREGISTER_AGENT:
		return ib_umad_unreg_agent(filp->private_data, compat_ptr(arg));
	case IB_USER_MAD_ENABLE_PKEY:
		return ib_umad_enable_pkey(filp->private_data);
	case IB_USER_MAD_REGISTER_AGENT2:
		return ib_umad_reg_agent2(filp->private_data, compat_ptr(arg));
	default:
		return -ENOIOCTLCMD;
	}
}
#endif

/*
 * ib_umad_open() does not need the BKL:
 *
 *  - the ib_umad_port structures are properly reference counted, and
 *    everything else is purely local to the file being created, so
 *    races against other open calls are not a problem;
 *  - the ioctl method does not affect any global state outside of the
 *    file structure being operated on;
 */
static int ib_umad_open(struct inode *inode, struct file *filp)
{
	struct ib_umad_port *port;
	struct ib_umad_file *file;
	int ret = -ENXIO;

	port = container_of(inode->i_cdev, struct ib_umad_port, cdev);

	mutex_lock(&port->file_mutex);

	if (!port->ib_dev)
		goto out;

	ret = -ENOMEM;
	file = kzalloc(sizeof *file, GFP_KERNEL);
	if (!file)
		goto out;

	mutex_init(&file->mutex);
	spin_lock_init(&file->send_lock);
	INIT_LIST_HEAD(&file->recv_list);
	INIT_LIST_HEAD(&file->send_list);
	init_waitqueue_head(&file->recv_wait);

	file->port = port;
	filp->private_data = file;

	list_add_tail(&file->port_list, &port->file_list);

	ret = nonseekable_open(inode, filp);
	if (ret) {
		list_del(&file->port_list);
		kfree(file);
		goto out;
	}

	kobject_get(&port->umad_dev->kobj);

out:
	mutex_unlock(&port->file_mutex);
	return ret;
}

static int ib_umad_close(struct inode *inode, struct file *filp)
{
	struct ib_umad_file *file = filp->private_data;
	struct ib_umad_device *dev = file->port->umad_dev;
	struct ib_umad_packet *packet, *tmp;
	int already_dead;
	int i;

	mutex_lock(&file->port->file_mutex);
	mutex_lock(&file->mutex);

	already_dead = file->agents_dead;
	file->agents_dead = 1;

	list_for_each_entry_safe(packet, tmp, &file->recv_list, list) {
		if (packet->recv_wc)
			ib_free_recv_mad(packet->recv_wc);
		kfree(packet);
	}

	list_del(&file->port_list);

	mutex_unlock(&file->mutex);

	if (!already_dead)
		for (i = 0; i < IB_UMAD_MAX_AGENTS; ++i)
			if (file->agent[i])
				ib_unregister_mad_agent(file->agent[i]);

	mutex_unlock(&file->port->file_mutex);

	kfree(file);
	kobject_put(&dev->kobj);

	return 0;
}

static const struct file_operations umad_fops = {
	.owner		= THIS_MODULE,
	.read		= ib_umad_read,
	.write		= ib_umad_write,
	.poll		= ib_umad_poll,
	.unlocked_ioctl = ib_umad_ioctl,
#ifdef CONFIG_COMPAT
	.compat_ioctl	= ib_umad_compat_ioctl,
#endif
	.open		= ib_umad_open,
	.release	= ib_umad_close,
	.llseek		= no_llseek,
};

static int ib_umad_sm_open(struct inode *inode, struct file *filp)
{
	struct ib_umad_port *port;
	struct ib_port_modify props = {
		.set_port_cap_mask = IB_PORT_SM
	};
	int ret;

	port = container_of(inode->i_cdev, struct ib_umad_port, sm_cdev);

	if (filp->f_flags & O_NONBLOCK) {
		if (down_trylock(&port->sm_sem)) {
			ret = -EAGAIN;
			goto fail;
		}
	} else {
		if (down_interruptible(&port->sm_sem)) {
			ret = -ERESTARTSYS;
			goto fail;
		}
	}

	ret = ib_modify_port(port->ib_dev, port->port_num, 0, &props);
	if (ret)
		goto err_up_sem;

	filp->private_data = port;

	ret = nonseekable_open(inode, filp);
	if (ret)
		goto err_clr_sm_cap;

	kobject_get(&port->umad_dev->kobj);

	return 0;

err_clr_sm_cap:
	swap(props.set_port_cap_mask, props.clr_port_cap_mask);
	ib_modify_port(port->ib_dev, port->port_num, 0, &props);

err_up_sem:
	up(&port->sm_sem);

fail:
	return ret;
}

static int ib_umad_sm_close(struct inode *inode, struct file *filp)
{
	struct ib_umad_port *port = filp->private_data;
	struct ib_port_modify props = {
		.clr_port_cap_mask = IB_PORT_SM
	};
	int ret = 0;

	mutex_lock(&port->file_mutex);
	if (port->ib_dev)
		ret = ib_modify_port(port->ib_dev, port->port_num, 0, &props);
	mutex_unlock(&port->file_mutex);

	up(&port->sm_sem);

	kobject_put(&port->umad_dev->kobj);

	return ret;
}

static const struct file_operations umad_sm_fops = {
	.owner	 = THIS_MODULE,
	.open	 = ib_umad_sm_open,
	.release = ib_umad_sm_close,
	.llseek	 = no_llseek,
};

static struct ib_client umad_client = {
	.name   = "umad",
	.add    = ib_umad_add_one,
	.remove = ib_umad_remove_one
};

static ssize_t show_ibdev(struct device *dev, struct device_attribute *attr,
			  char *buf)
{
	struct ib_umad_port *port = dev_get_drvdata(dev);

	if (!port)
		return -ENODEV;

	return sprintf(buf, "%s\n", port->ib_dev->name);
}
static DEVICE_ATTR(ibdev, S_IRUGO, show_ibdev, NULL);

static ssize_t show_port(struct device *dev, struct device_attribute *attr,
			 char *buf)
{
	struct ib_umad_port *port = dev_get_drvdata(dev);

	if (!port)
		return -ENODEV;

	return sprintf(buf, "%d\n", port->port_num);
}
static DEVICE_ATTR(port, S_IRUGO, show_port, NULL);

static CLASS_ATTR_STRING(abi_version, S_IRUGO,
			 __stringify(IB_USER_MAD_ABI_VERSION));

static int ib_umad_init_port(struct ib_device *device, int port_num,
			     struct ib_umad_device *umad_dev,
			     struct ib_umad_port *port)
{
	int devnum;
	dev_t base_umad;
	dev_t base_issm;

	devnum = find_first_zero_bit(dev_map, IB_UMAD_MAX_PORTS);
	if (devnum >= IB_UMAD_MAX_PORTS)
		return -1;
	port->dev_num = devnum;
	set_bit(devnum, dev_map);
	if (devnum >= IB_UMAD_NUM_FIXED_MINOR) {
		base_umad = dynamic_umad_dev + devnum - IB_UMAD_NUM_FIXED_MINOR;
		base_issm = dynamic_issm_dev + devnum - IB_UMAD_NUM_FIXED_MINOR;
	} else {
		base_umad = devnum + base_umad_dev;
		base_issm = devnum + base_issm_dev;
	}

	port->ib_dev   = device;
	port->port_num = port_num;
	sema_init(&port->sm_sem, 1);
	mutex_init(&port->file_mutex);
	INIT_LIST_HEAD(&port->file_list);

	cdev_init(&port->cdev, &umad_fops);
	port->cdev.owner = THIS_MODULE;
	cdev_set_parent(&port->cdev, &umad_dev->kobj);
	kobject_set_name(&port->cdev.kobj, "umad%d", port->dev_num);
	if (cdev_add(&port->cdev, base_umad, 1))
		goto err_cdev;

	port->dev = device_create(umad_class, device->dev.parent,
				  port->cdev.dev, port,
				  "umad%d", port->dev_num);
	if (IS_ERR(port->dev))
		goto err_cdev;

	if (device_create_file(port->dev, &dev_attr_ibdev))
		goto err_dev;
	if (device_create_file(port->dev, &dev_attr_port))
		goto err_dev;

	cdev_init(&port->sm_cdev, &umad_sm_fops);
	port->sm_cdev.owner = THIS_MODULE;
	cdev_set_parent(&port->sm_cdev, &umad_dev->kobj);
	kobject_set_name(&port->sm_cdev.kobj, "issm%d", port->dev_num);
	if (cdev_add(&port->sm_cdev, base_issm, 1))
		goto err_sm_cdev;

	port->sm_dev = device_create(umad_class, device->dev.parent,
				     port->sm_cdev.dev, port,
				     "issm%d", port->dev_num);
	if (IS_ERR(port->sm_dev))
		goto err_sm_cdev;

	if (device_create_file(port->sm_dev, &dev_attr_ibdev))
		goto err_sm_dev;
	if (device_create_file(port->sm_dev, &dev_attr_port))
		goto err_sm_dev;

	return 0;

err_sm_dev:
	device_destroy(umad_class, port->sm_cdev.dev);

err_sm_cdev:
	cdev_del(&port->sm_cdev);

err_dev:
	device_destroy(umad_class, port->cdev.dev);

err_cdev:
	cdev_del(&port->cdev);
	clear_bit(devnum, dev_map);

	return -1;
}

static void ib_umad_kill_port(struct ib_umad_port *port)
{
	struct ib_umad_file *file;
	int id;

	dev_set_drvdata(port->dev,    NULL);
	dev_set_drvdata(port->sm_dev, NULL);

	device_destroy(umad_class, port->cdev.dev);
	device_destroy(umad_class, port->sm_cdev.dev);

	cdev_del(&port->cdev);
	cdev_del(&port->sm_cdev);

	mutex_lock(&port->file_mutex);

	port->ib_dev = NULL;

	list_for_each_entry(file, &port->file_list, port_list) {
		mutex_lock(&file->mutex);
		file->agents_dead = 1;
		mutex_unlock(&file->mutex);

		for (id = 0; id < IB_UMAD_MAX_AGENTS; ++id)
			if (file->agent[id])
				ib_unregister_mad_agent(file->agent[id]);
	}

	mutex_unlock(&port->file_mutex);
	clear_bit(port->dev_num, dev_map);
}

static void ib_umad_add_one(struct ib_device *device)
{
	struct ib_umad_device *umad_dev;
	int s, e, i;
	int count = 0;

	s = rdma_start_port(device);
	e = rdma_end_port(device);

	umad_dev = kzalloc(sizeof *umad_dev +
			   (e - s + 1) * sizeof (struct ib_umad_port),
			   GFP_KERNEL);
	if (!umad_dev)
		return;

	kobject_init(&umad_dev->kobj, &ib_umad_dev_ktype);

	for (i = s; i <= e; ++i) {
		if (!rdma_cap_ib_mad(device, i))
			continue;

		umad_dev->port[i - s].umad_dev = umad_dev;

		if (ib_umad_init_port(device, i, umad_dev,
				      &umad_dev->port[i - s]))
			goto err;

		count++;
	}

	if (!count)
		goto free;

	ib_set_client_data(device, &umad_client, umad_dev);

	return;

err:
	while (--i >= s) {
		if (!rdma_cap_ib_mad(device, i))
			continue;

		ib_umad_kill_port(&umad_dev->port[i - s]);
	}
free:
	kobject_put(&umad_dev->kobj);
}

static void ib_umad_remove_one(struct ib_device *device, void *client_data)
{
	struct ib_umad_device *umad_dev = client_data;
	int i;

	if (!umad_dev)
		return;

	for (i = 0; i <= rdma_end_port(device) - rdma_start_port(device); ++i) {
		if (rdma_cap_ib_mad(device, i + rdma_start_port(device)))
			ib_umad_kill_port(&umad_dev->port[i]);
	}

	kobject_put(&umad_dev->kobj);
}

static char *umad_devnode(struct device *dev, umode_t *mode)
{
	return kasprintf(GFP_KERNEL, "infiniband/%s", dev_name(dev));
}

static int __init ib_umad_init(void)
{
	int ret;

	ret = register_chrdev_region(base_umad_dev,
				     IB_UMAD_NUM_FIXED_MINOR * 2,
				     "infiniband_mad");
	if (ret) {
		pr_err("couldn't register device number\n");
		goto out;
	}

	ret = alloc_chrdev_region(&dynamic_umad_dev, 0,
				  IB_UMAD_NUM_DYNAMIC_MINOR * 2,
				  "infiniband_mad");
	if (ret) {
		pr_err("couldn't register dynamic device number\n");
		goto out_alloc;
	}
	dynamic_issm_dev = dynamic_umad_dev + IB_UMAD_NUM_DYNAMIC_MINOR;

	umad_class = class_create(THIS_MODULE, "infiniband_mad");
	if (IS_ERR(umad_class)) {
		ret = PTR_ERR(umad_class);
		pr_err("couldn't create class infiniband_mad\n");
		goto out_chrdev;
	}

	umad_class->devnode = umad_devnode;

	ret = class_create_file(umad_class, &class_attr_abi_version.attr);
	if (ret) {
		pr_err("couldn't create abi_version attribute\n");
		goto out_class;
	}

	ret = ib_register_client(&umad_client);
	if (ret) {
		pr_err("couldn't register ib_umad client\n");
		goto out_class;
	}

	return 0;

out_class:
	class_destroy(umad_class);

out_chrdev:
	unregister_chrdev_region(dynamic_umad_dev,
				 IB_UMAD_NUM_DYNAMIC_MINOR * 2);

out_alloc:
	unregister_chrdev_region(base_umad_dev,
				 IB_UMAD_NUM_FIXED_MINOR * 2);

out:
	return ret;
}

static void __exit ib_umad_cleanup(void)
{
	ib_unregister_client(&umad_client);
	class_destroy(umad_class);
	unregister_chrdev_region(base_umad_dev,
				 IB_UMAD_NUM_FIXED_MINOR * 2);
	unregister_chrdev_region(dynamic_umad_dev,
				 IB_UMAD_NUM_DYNAMIC_MINOR * 2);
}

module_init(ib_umad_init);
module_exit(ib_umad_cleanup);<|MERGE_RESOLUTION|>--- conflicted
+++ resolved
@@ -241,12 +241,7 @@
 	 * On OPA devices it is okay to lose the upper 16 bits of LID as this
 	 * information is obtained elsewhere. Mask off the upper 16 bits.
 	 */
-<<<<<<< HEAD
-	if (agent->device->port_immutable[agent->port_num].core_cap_flags &
-	    RDMA_CORE_PORT_INTEL_OPA)
-=======
 	if (rdma_cap_opa_mad(agent->device, agent->port_num))
->>>>>>> 661e50bc
 		packet->mad.hdr.lid = ib_lid_be16(0xFFFF &
 						  mad_recv_wc->wc->slid);
 	else

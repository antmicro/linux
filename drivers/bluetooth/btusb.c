// SPDX-License-Identifier: GPL-2.0-or-later
/*
 *
 *  Generic Bluetooth USB driver
 *
 *  Copyright (C) 2005-2008  Marcel Holtmann <marcel@holtmann.org>
 */

#include <linux/dmi.h>
#include <linux/module.h>
#include <linux/usb.h>
#include <linux/usb/quirks.h>
#include <linux/firmware.h>
#include <linux/iopoll.h>
#include <linux/of_device.h>
#include <linux/of_irq.h>
#include <linux/suspend.h>
#include <linux/gpio/consumer.h>
#include <linux/debugfs.h>
#include <asm/unaligned.h>

#include <net/bluetooth/bluetooth.h>
#include <net/bluetooth/hci_core.h>

#include "btintel.h"
#include "btbcm.h"
#include "btrtl.h"
#include "btmtk.h"

#define VERSION "0.8"

static bool disable_scofix;
static bool force_scofix;
static bool enable_autosuspend = IS_ENABLED(CONFIG_BT_HCIBTUSB_AUTOSUSPEND);
static bool reset = true;

static struct usb_driver btusb_driver;

#define BTUSB_IGNORE			BIT(0)
#define BTUSB_DIGIANSWER		BIT(1)
#define BTUSB_CSR			BIT(2)
#define BTUSB_SNIFFER			BIT(3)
#define BTUSB_BCM92035			BIT(4)
#define BTUSB_BROKEN_ISOC		BIT(5)
#define BTUSB_WRONG_SCO_MTU		BIT(6)
#define BTUSB_ATH3012			BIT(7)
#define BTUSB_INTEL_COMBINED		BIT(8)
#define BTUSB_INTEL_BOOT		BIT(9)
#define BTUSB_BCM_PATCHRAM		BIT(10)
#define BTUSB_MARVELL			BIT(11)
#define BTUSB_SWAVE			BIT(12)
#define BTUSB_AMP			BIT(13)
#define BTUSB_QCA_ROME			BIT(14)
#define BTUSB_BCM_APPLE			BIT(15)
#define BTUSB_REALTEK			BIT(16)
#define BTUSB_BCM2045			BIT(17)
#define BTUSB_IFNUM_2			BIT(18)
#define BTUSB_CW6622			BIT(19)
#define BTUSB_MEDIATEK			BIT(20)
#define BTUSB_WIDEBAND_SPEECH		BIT(21)
#define BTUSB_VALID_LE_STATES		BIT(22)
#define BTUSB_QCA_WCN6855		BIT(23)
#define BTUSB_INTEL_BROKEN_SHUTDOWN_LED	BIT(24)
#define BTUSB_INTEL_BROKEN_INITIAL_NCMD BIT(25)
#define BTUSB_INTEL_NO_WBS_SUPPORT	BIT(26)

static const struct usb_device_id btusb_table[] = {
	/* Generic Bluetooth USB device */
	{ USB_DEVICE_INFO(0xe0, 0x01, 0x01) },

	/* Generic Bluetooth AMP device */
	{ USB_DEVICE_INFO(0xe0, 0x01, 0x04), .driver_info = BTUSB_AMP },

	/* Generic Bluetooth USB interface */
	{ USB_INTERFACE_INFO(0xe0, 0x01, 0x01) },

	/* Apple-specific (Broadcom) devices */
	{ USB_VENDOR_AND_INTERFACE_INFO(0x05ac, 0xff, 0x01, 0x01),
	  .driver_info = BTUSB_BCM_APPLE | BTUSB_IFNUM_2 },

	/* MediaTek MT76x0E */
	{ USB_DEVICE(0x0e8d, 0x763f) },

	/* Broadcom SoftSailing reporting vendor specific */
	{ USB_DEVICE(0x0a5c, 0x21e1) },

	/* Apple MacBookPro 7,1 */
	{ USB_DEVICE(0x05ac, 0x8213) },

	/* Apple iMac11,1 */
	{ USB_DEVICE(0x05ac, 0x8215) },

	/* Apple MacBookPro6,2 */
	{ USB_DEVICE(0x05ac, 0x8218) },

	/* Apple MacBookAir3,1, MacBookAir3,2 */
	{ USB_DEVICE(0x05ac, 0x821b) },

	/* Apple MacBookAir4,1 */
	{ USB_DEVICE(0x05ac, 0x821f) },

	/* Apple MacBookPro8,2 */
	{ USB_DEVICE(0x05ac, 0x821a) },

	/* Apple MacMini5,1 */
	{ USB_DEVICE(0x05ac, 0x8281) },

	/* AVM BlueFRITZ! USB v2.0 */
	{ USB_DEVICE(0x057c, 0x3800), .driver_info = BTUSB_SWAVE },

	/* Bluetooth Ultraport Module from IBM */
	{ USB_DEVICE(0x04bf, 0x030a) },

	/* ALPS Modules with non-standard id */
	{ USB_DEVICE(0x044e, 0x3001) },
	{ USB_DEVICE(0x044e, 0x3002) },

	/* Ericsson with non-standard id */
	{ USB_DEVICE(0x0bdb, 0x1002) },

	/* Canyon CN-BTU1 with HID interfaces */
	{ USB_DEVICE(0x0c10, 0x0000) },

	/* Broadcom BCM20702B0 (Dynex/Insignia) */
	{ USB_DEVICE(0x19ff, 0x0239), .driver_info = BTUSB_BCM_PATCHRAM },

	/* Broadcom BCM43142A0 (Foxconn/Lenovo) */
	{ USB_VENDOR_AND_INTERFACE_INFO(0x105b, 0xff, 0x01, 0x01),
	  .driver_info = BTUSB_BCM_PATCHRAM },

	/* Broadcom BCM920703 (HTC Vive) */
	{ USB_VENDOR_AND_INTERFACE_INFO(0x0bb4, 0xff, 0x01, 0x01),
	  .driver_info = BTUSB_BCM_PATCHRAM },

	/* Foxconn - Hon Hai */
	{ USB_VENDOR_AND_INTERFACE_INFO(0x0489, 0xff, 0x01, 0x01),
	  .driver_info = BTUSB_BCM_PATCHRAM },

	/* Lite-On Technology - Broadcom based */
	{ USB_VENDOR_AND_INTERFACE_INFO(0x04ca, 0xff, 0x01, 0x01),
	  .driver_info = BTUSB_BCM_PATCHRAM },

	/* Broadcom devices with vendor specific id */
	{ USB_VENDOR_AND_INTERFACE_INFO(0x0a5c, 0xff, 0x01, 0x01),
	  .driver_info = BTUSB_BCM_PATCHRAM },

	/* ASUSTek Computer - Broadcom based */
	{ USB_VENDOR_AND_INTERFACE_INFO(0x0b05, 0xff, 0x01, 0x01),
	  .driver_info = BTUSB_BCM_PATCHRAM },

	/* Belkin F8065bf - Broadcom based */
	{ USB_VENDOR_AND_INTERFACE_INFO(0x050d, 0xff, 0x01, 0x01),
	  .driver_info = BTUSB_BCM_PATCHRAM },

	/* IMC Networks - Broadcom based */
	{ USB_VENDOR_AND_INTERFACE_INFO(0x13d3, 0xff, 0x01, 0x01),
	  .driver_info = BTUSB_BCM_PATCHRAM },

	/* Dell Computer - Broadcom based  */
	{ USB_VENDOR_AND_INTERFACE_INFO(0x413c, 0xff, 0x01, 0x01),
	  .driver_info = BTUSB_BCM_PATCHRAM },

	/* Toshiba Corp - Broadcom based */
	{ USB_VENDOR_AND_INTERFACE_INFO(0x0930, 0xff, 0x01, 0x01),
	  .driver_info = BTUSB_BCM_PATCHRAM },

	/* Intel Bluetooth USB Bootloader (RAM module) */
	{ USB_DEVICE(0x8087, 0x0a5a),
	  .driver_info = BTUSB_INTEL_BOOT | BTUSB_BROKEN_ISOC },

	{ }	/* Terminating entry */
};

MODULE_DEVICE_TABLE(usb, btusb_table);

static const struct usb_device_id blacklist_table[] = {
	/* CSR BlueCore devices */
	{ USB_DEVICE(0x0a12, 0x0001), .driver_info = BTUSB_CSR },

	/* Broadcom BCM2033 without firmware */
	{ USB_DEVICE(0x0a5c, 0x2033), .driver_info = BTUSB_IGNORE },

	/* Broadcom BCM2045 devices */
	{ USB_DEVICE(0x0a5c, 0x2045), .driver_info = BTUSB_BCM2045 },

	/* Atheros 3011 with sflash firmware */
	{ USB_DEVICE(0x0489, 0xe027), .driver_info = BTUSB_IGNORE },
	{ USB_DEVICE(0x0489, 0xe03d), .driver_info = BTUSB_IGNORE },
	{ USB_DEVICE(0x04f2, 0xaff1), .driver_info = BTUSB_IGNORE },
	{ USB_DEVICE(0x0930, 0x0215), .driver_info = BTUSB_IGNORE },
	{ USB_DEVICE(0x0cf3, 0x3002), .driver_info = BTUSB_IGNORE },
	{ USB_DEVICE(0x0cf3, 0xe019), .driver_info = BTUSB_IGNORE },
	{ USB_DEVICE(0x13d3, 0x3304), .driver_info = BTUSB_IGNORE },

	/* Atheros AR9285 Malbec with sflash firmware */
	{ USB_DEVICE(0x03f0, 0x311d), .driver_info = BTUSB_IGNORE },

	/* Atheros 3012 with sflash firmware */
	{ USB_DEVICE(0x0489, 0xe04d), .driver_info = BTUSB_ATH3012 },
	{ USB_DEVICE(0x0489, 0xe04e), .driver_info = BTUSB_ATH3012 },
	{ USB_DEVICE(0x0489, 0xe056), .driver_info = BTUSB_ATH3012 },
	{ USB_DEVICE(0x0489, 0xe057), .driver_info = BTUSB_ATH3012 },
	{ USB_DEVICE(0x0489, 0xe05f), .driver_info = BTUSB_ATH3012 },
	{ USB_DEVICE(0x0489, 0xe076), .driver_info = BTUSB_ATH3012 },
	{ USB_DEVICE(0x0489, 0xe078), .driver_info = BTUSB_ATH3012 },
	{ USB_DEVICE(0x0489, 0xe095), .driver_info = BTUSB_ATH3012 },
	{ USB_DEVICE(0x04c5, 0x1330), .driver_info = BTUSB_ATH3012 },
	{ USB_DEVICE(0x04ca, 0x3004), .driver_info = BTUSB_ATH3012 },
	{ USB_DEVICE(0x04ca, 0x3005), .driver_info = BTUSB_ATH3012 },
	{ USB_DEVICE(0x04ca, 0x3006), .driver_info = BTUSB_ATH3012 },
	{ USB_DEVICE(0x04ca, 0x3007), .driver_info = BTUSB_ATH3012 },
	{ USB_DEVICE(0x04ca, 0x3008), .driver_info = BTUSB_ATH3012 },
	{ USB_DEVICE(0x04ca, 0x300b), .driver_info = BTUSB_ATH3012 },
	{ USB_DEVICE(0x04ca, 0x300d), .driver_info = BTUSB_ATH3012 },
	{ USB_DEVICE(0x04ca, 0x300f), .driver_info = BTUSB_ATH3012 },
	{ USB_DEVICE(0x04ca, 0x3010), .driver_info = BTUSB_ATH3012 },
	{ USB_DEVICE(0x04ca, 0x3014), .driver_info = BTUSB_ATH3012 },
	{ USB_DEVICE(0x04ca, 0x3018), .driver_info = BTUSB_ATH3012 },
	{ USB_DEVICE(0x0930, 0x0219), .driver_info = BTUSB_ATH3012 },
	{ USB_DEVICE(0x0930, 0x021c), .driver_info = BTUSB_ATH3012 },
	{ USB_DEVICE(0x0930, 0x0220), .driver_info = BTUSB_ATH3012 },
	{ USB_DEVICE(0x0930, 0x0227), .driver_info = BTUSB_ATH3012 },
	{ USB_DEVICE(0x0b05, 0x17d0), .driver_info = BTUSB_ATH3012 },
	{ USB_DEVICE(0x0cf3, 0x0036), .driver_info = BTUSB_ATH3012 },
	{ USB_DEVICE(0x0cf3, 0x3004), .driver_info = BTUSB_ATH3012 },
	{ USB_DEVICE(0x0cf3, 0x3008), .driver_info = BTUSB_ATH3012 },
	{ USB_DEVICE(0x0cf3, 0x311d), .driver_info = BTUSB_ATH3012 },
	{ USB_DEVICE(0x0cf3, 0x311e), .driver_info = BTUSB_ATH3012 },
	{ USB_DEVICE(0x0cf3, 0x311f), .driver_info = BTUSB_ATH3012 },
	{ USB_DEVICE(0x0cf3, 0x3121), .driver_info = BTUSB_ATH3012 },
	{ USB_DEVICE(0x0cf3, 0x817a), .driver_info = BTUSB_ATH3012 },
	{ USB_DEVICE(0x0cf3, 0x817b), .driver_info = BTUSB_ATH3012 },
	{ USB_DEVICE(0x0cf3, 0xe003), .driver_info = BTUSB_ATH3012 },
	{ USB_DEVICE(0x0cf3, 0xe004), .driver_info = BTUSB_ATH3012 },
	{ USB_DEVICE(0x0cf3, 0xe005), .driver_info = BTUSB_ATH3012 },
	{ USB_DEVICE(0x0cf3, 0xe006), .driver_info = BTUSB_ATH3012 },
	{ USB_DEVICE(0x13d3, 0x3362), .driver_info = BTUSB_ATH3012 },
	{ USB_DEVICE(0x13d3, 0x3375), .driver_info = BTUSB_ATH3012 },
	{ USB_DEVICE(0x13d3, 0x3393), .driver_info = BTUSB_ATH3012 },
	{ USB_DEVICE(0x13d3, 0x3395), .driver_info = BTUSB_ATH3012 },
	{ USB_DEVICE(0x13d3, 0x3402), .driver_info = BTUSB_ATH3012 },
	{ USB_DEVICE(0x13d3, 0x3408), .driver_info = BTUSB_ATH3012 },
	{ USB_DEVICE(0x13d3, 0x3423), .driver_info = BTUSB_ATH3012 },
	{ USB_DEVICE(0x13d3, 0x3432), .driver_info = BTUSB_ATH3012 },
	{ USB_DEVICE(0x13d3, 0x3472), .driver_info = BTUSB_ATH3012 },
	{ USB_DEVICE(0x13d3, 0x3474), .driver_info = BTUSB_ATH3012 },
	{ USB_DEVICE(0x13d3, 0x3487), .driver_info = BTUSB_ATH3012 },
	{ USB_DEVICE(0x13d3, 0x3490), .driver_info = BTUSB_ATH3012 },

	/* Atheros AR5BBU12 with sflash firmware */
	{ USB_DEVICE(0x0489, 0xe02c), .driver_info = BTUSB_IGNORE },

	/* Atheros AR5BBU12 with sflash firmware */
	{ USB_DEVICE(0x0489, 0xe036), .driver_info = BTUSB_ATH3012 },
	{ USB_DEVICE(0x0489, 0xe03c), .driver_info = BTUSB_ATH3012 },

	/* QCA ROME chipset */
	{ USB_DEVICE(0x0cf3, 0x535b), .driver_info = BTUSB_QCA_ROME |
						     BTUSB_WIDEBAND_SPEECH },
	{ USB_DEVICE(0x0cf3, 0xe007), .driver_info = BTUSB_QCA_ROME |
						     BTUSB_WIDEBAND_SPEECH },
	{ USB_DEVICE(0x0cf3, 0xe009), .driver_info = BTUSB_QCA_ROME |
						     BTUSB_WIDEBAND_SPEECH },
	{ USB_DEVICE(0x0cf3, 0xe010), .driver_info = BTUSB_QCA_ROME |
						     BTUSB_WIDEBAND_SPEECH },
	{ USB_DEVICE(0x0cf3, 0xe300), .driver_info = BTUSB_QCA_ROME |
						     BTUSB_WIDEBAND_SPEECH },
	{ USB_DEVICE(0x0cf3, 0xe301), .driver_info = BTUSB_QCA_ROME |
						     BTUSB_WIDEBAND_SPEECH },
	{ USB_DEVICE(0x0cf3, 0xe360), .driver_info = BTUSB_QCA_ROME |
						     BTUSB_WIDEBAND_SPEECH },
	{ USB_DEVICE(0x0cf3, 0xe500), .driver_info = BTUSB_QCA_ROME |
						     BTUSB_WIDEBAND_SPEECH },
	{ USB_DEVICE(0x0489, 0xe092), .driver_info = BTUSB_QCA_ROME |
						     BTUSB_WIDEBAND_SPEECH },
	{ USB_DEVICE(0x0489, 0xe09f), .driver_info = BTUSB_QCA_ROME |
						     BTUSB_WIDEBAND_SPEECH },
	{ USB_DEVICE(0x0489, 0xe0a2), .driver_info = BTUSB_QCA_ROME |
						     BTUSB_WIDEBAND_SPEECH },
	{ USB_DEVICE(0x04ca, 0x3011), .driver_info = BTUSB_QCA_ROME |
						     BTUSB_WIDEBAND_SPEECH },
	{ USB_DEVICE(0x04ca, 0x3015), .driver_info = BTUSB_QCA_ROME |
						     BTUSB_WIDEBAND_SPEECH },
	{ USB_DEVICE(0x04ca, 0x3016), .driver_info = BTUSB_QCA_ROME |
						     BTUSB_WIDEBAND_SPEECH },
	{ USB_DEVICE(0x04ca, 0x301a), .driver_info = BTUSB_QCA_ROME |
						     BTUSB_WIDEBAND_SPEECH },
	{ USB_DEVICE(0x04ca, 0x3021), .driver_info = BTUSB_QCA_ROME |
						     BTUSB_WIDEBAND_SPEECH },
	{ USB_DEVICE(0x13d3, 0x3491), .driver_info = BTUSB_QCA_ROME |
						     BTUSB_WIDEBAND_SPEECH },
	{ USB_DEVICE(0x13d3, 0x3496), .driver_info = BTUSB_QCA_ROME |
						     BTUSB_WIDEBAND_SPEECH },
	{ USB_DEVICE(0x13d3, 0x3501), .driver_info = BTUSB_QCA_ROME |
						     BTUSB_WIDEBAND_SPEECH },

	/* QCA WCN6855 chipset */
	{ USB_DEVICE(0x0cf3, 0xe600), .driver_info = BTUSB_QCA_WCN6855 |
						     BTUSB_WIDEBAND_SPEECH |
						     BTUSB_VALID_LE_STATES },
	{ USB_DEVICE(0x0489, 0xe0cc), .driver_info = BTUSB_QCA_WCN6855 |
						     BTUSB_WIDEBAND_SPEECH |
						     BTUSB_VALID_LE_STATES },
	{ USB_DEVICE(0x0489, 0xe0d6), .driver_info = BTUSB_QCA_WCN6855 |
						     BTUSB_WIDEBAND_SPEECH |
						     BTUSB_VALID_LE_STATES },
	{ USB_DEVICE(0x0489, 0xe0e3), .driver_info = BTUSB_QCA_WCN6855 |
						     BTUSB_WIDEBAND_SPEECH |
						     BTUSB_VALID_LE_STATES },
	{ USB_DEVICE(0x10ab, 0x9309), .driver_info = BTUSB_QCA_WCN6855 |
						     BTUSB_WIDEBAND_SPEECH |
						     BTUSB_VALID_LE_STATES },
	{ USB_DEVICE(0x10ab, 0x9409), .driver_info = BTUSB_QCA_WCN6855 |
						     BTUSB_WIDEBAND_SPEECH |
						     BTUSB_VALID_LE_STATES },
	{ USB_DEVICE(0x0489, 0xe0d0), .driver_info = BTUSB_QCA_WCN6855 |
						     BTUSB_WIDEBAND_SPEECH |
						     BTUSB_VALID_LE_STATES },

	/* QCA WCN785x chipset */
	{ USB_DEVICE(0x0cf3, 0xe700), .driver_info = BTUSB_QCA_WCN6855 |
						     BTUSB_WIDEBAND_SPEECH |
						     BTUSB_VALID_LE_STATES },

	/* Broadcom BCM2035 */
	{ USB_DEVICE(0x0a5c, 0x2009), .driver_info = BTUSB_BCM92035 },
	{ USB_DEVICE(0x0a5c, 0x200a), .driver_info = BTUSB_WRONG_SCO_MTU },
	{ USB_DEVICE(0x0a5c, 0x2035), .driver_info = BTUSB_WRONG_SCO_MTU },

	/* Broadcom BCM2045 */
	{ USB_DEVICE(0x0a5c, 0x2039), .driver_info = BTUSB_WRONG_SCO_MTU },
	{ USB_DEVICE(0x0a5c, 0x2101), .driver_info = BTUSB_WRONG_SCO_MTU },

	/* IBM/Lenovo ThinkPad with Broadcom chip */
	{ USB_DEVICE(0x0a5c, 0x201e), .driver_info = BTUSB_WRONG_SCO_MTU },
	{ USB_DEVICE(0x0a5c, 0x2110), .driver_info = BTUSB_WRONG_SCO_MTU },

	/* HP laptop with Broadcom chip */
	{ USB_DEVICE(0x03f0, 0x171d), .driver_info = BTUSB_WRONG_SCO_MTU },

	/* Dell laptop with Broadcom chip */
	{ USB_DEVICE(0x413c, 0x8126), .driver_info = BTUSB_WRONG_SCO_MTU },

	/* Dell Wireless 370 and 410 devices */
	{ USB_DEVICE(0x413c, 0x8152), .driver_info = BTUSB_WRONG_SCO_MTU },
	{ USB_DEVICE(0x413c, 0x8156), .driver_info = BTUSB_WRONG_SCO_MTU },

	/* Belkin F8T012 and F8T013 devices */
	{ USB_DEVICE(0x050d, 0x0012), .driver_info = BTUSB_WRONG_SCO_MTU },
	{ USB_DEVICE(0x050d, 0x0013), .driver_info = BTUSB_WRONG_SCO_MTU },

	/* Asus WL-BTD202 device */
	{ USB_DEVICE(0x0b05, 0x1715), .driver_info = BTUSB_WRONG_SCO_MTU },

	/* Kensington Bluetooth USB adapter */
	{ USB_DEVICE(0x047d, 0x105e), .driver_info = BTUSB_WRONG_SCO_MTU },

	/* RTX Telecom based adapters with buggy SCO support */
	{ USB_DEVICE(0x0400, 0x0807), .driver_info = BTUSB_BROKEN_ISOC },
	{ USB_DEVICE(0x0400, 0x080a), .driver_info = BTUSB_BROKEN_ISOC },

	/* CONWISE Technology based adapters with buggy SCO support */
	{ USB_DEVICE(0x0e5e, 0x6622),
	  .driver_info = BTUSB_BROKEN_ISOC | BTUSB_CW6622},

	/* Roper Class 1 Bluetooth Dongle (Silicon Wave based) */
	{ USB_DEVICE(0x1310, 0x0001), .driver_info = BTUSB_SWAVE },

	/* Digianswer devices */
	{ USB_DEVICE(0x08fd, 0x0001), .driver_info = BTUSB_DIGIANSWER },
	{ USB_DEVICE(0x08fd, 0x0002), .driver_info = BTUSB_IGNORE },

	/* CSR BlueCore Bluetooth Sniffer */
	{ USB_DEVICE(0x0a12, 0x0002),
	  .driver_info = BTUSB_SNIFFER | BTUSB_BROKEN_ISOC },

	/* Frontline ComProbe Bluetooth Sniffer */
	{ USB_DEVICE(0x16d3, 0x0002),
	  .driver_info = BTUSB_SNIFFER | BTUSB_BROKEN_ISOC },

	/* Marvell Bluetooth devices */
	{ USB_DEVICE(0x1286, 0x2044), .driver_info = BTUSB_MARVELL },
	{ USB_DEVICE(0x1286, 0x2046), .driver_info = BTUSB_MARVELL },
	{ USB_DEVICE(0x1286, 0x204e), .driver_info = BTUSB_MARVELL },

	/* Intel Bluetooth devices */
	{ USB_DEVICE(0x8087, 0x0025), .driver_info = BTUSB_INTEL_COMBINED },
	{ USB_DEVICE(0x8087, 0x0026), .driver_info = BTUSB_INTEL_COMBINED },
	{ USB_DEVICE(0x8087, 0x0029), .driver_info = BTUSB_INTEL_COMBINED },
	{ USB_DEVICE(0x8087, 0x0032), .driver_info = BTUSB_INTEL_COMBINED },
	{ USB_DEVICE(0x8087, 0x0033), .driver_info = BTUSB_INTEL_COMBINED },
	{ USB_DEVICE(0x8087, 0x0035), .driver_info = BTUSB_INTEL_COMBINED },
	{ USB_DEVICE(0x8087, 0x07da), .driver_info = BTUSB_CSR },
	{ USB_DEVICE(0x8087, 0x07dc), .driver_info = BTUSB_INTEL_COMBINED |
						     BTUSB_INTEL_NO_WBS_SUPPORT |
						     BTUSB_INTEL_BROKEN_INITIAL_NCMD |
						     BTUSB_INTEL_BROKEN_SHUTDOWN_LED },
	{ USB_DEVICE(0x8087, 0x0a2a), .driver_info = BTUSB_INTEL_COMBINED |
						     BTUSB_INTEL_NO_WBS_SUPPORT |
						     BTUSB_INTEL_BROKEN_SHUTDOWN_LED },
	{ USB_DEVICE(0x8087, 0x0a2b), .driver_info = BTUSB_INTEL_COMBINED },
	{ USB_DEVICE(0x8087, 0x0aa7), .driver_info = BTUSB_INTEL_COMBINED |
						     BTUSB_INTEL_BROKEN_SHUTDOWN_LED },
	{ USB_DEVICE(0x8087, 0x0aaa), .driver_info = BTUSB_INTEL_COMBINED },

	/* Other Intel Bluetooth devices */
	{ USB_VENDOR_AND_INTERFACE_INFO(0x8087, 0xe0, 0x01, 0x01),
	  .driver_info = BTUSB_IGNORE },

	/* Realtek 8822CE Bluetooth devices */
	{ USB_DEVICE(0x0bda, 0xb00c), .driver_info = BTUSB_REALTEK |
						     BTUSB_WIDEBAND_SPEECH },
	{ USB_DEVICE(0x0bda, 0xc822), .driver_info = BTUSB_REALTEK |
						     BTUSB_WIDEBAND_SPEECH },

	/* Realtek 8852AE Bluetooth devices */
	{ USB_DEVICE(0x0bda, 0x2852), .driver_info = BTUSB_REALTEK |
						     BTUSB_WIDEBAND_SPEECH },
	{ USB_DEVICE(0x0bda, 0xc852), .driver_info = BTUSB_REALTEK |
						     BTUSB_WIDEBAND_SPEECH },
	{ USB_DEVICE(0x0bda, 0x385a), .driver_info = BTUSB_REALTEK |
						     BTUSB_WIDEBAND_SPEECH },
	{ USB_DEVICE(0x0bda, 0x4852), .driver_info = BTUSB_REALTEK |
						     BTUSB_WIDEBAND_SPEECH },
	{ USB_DEVICE(0x04c5, 0x165c), .driver_info = BTUSB_REALTEK |
						     BTUSB_WIDEBAND_SPEECH },
	{ USB_DEVICE(0x04ca, 0x4006), .driver_info = BTUSB_REALTEK |
						     BTUSB_WIDEBAND_SPEECH },

	/* Realtek Bluetooth devices */
	{ USB_VENDOR_AND_INTERFACE_INFO(0x0bda, 0xe0, 0x01, 0x01),
	  .driver_info = BTUSB_REALTEK },

	/* MediaTek Bluetooth devices */
	{ USB_VENDOR_AND_INTERFACE_INFO(0x0e8d, 0xe0, 0x01, 0x01),
	  .driver_info = BTUSB_MEDIATEK |
			 BTUSB_WIDEBAND_SPEECH |
			 BTUSB_VALID_LE_STATES },

	/* Additional MediaTek MT7615E Bluetooth devices */
	{ USB_DEVICE(0x13d3, 0x3560), .driver_info = BTUSB_MEDIATEK},

	/* Additional MediaTek MT7663 Bluetooth devices */
	{ USB_DEVICE(0x043e, 0x310c), .driver_info = BTUSB_MEDIATEK |
						     BTUSB_WIDEBAND_SPEECH |
						     BTUSB_VALID_LE_STATES },

	/* Additional MediaTek MT7668 Bluetooth devices */
	{ USB_DEVICE(0x043e, 0x3109), .driver_info = BTUSB_MEDIATEK |
						     BTUSB_WIDEBAND_SPEECH |
						     BTUSB_VALID_LE_STATES },

	/* Additional MediaTek MT7921 Bluetooth devices */
	{ USB_DEVICE(0x0489, 0xe0c8), .driver_info = BTUSB_MEDIATEK |
						     BTUSB_WIDEBAND_SPEECH |
						     BTUSB_VALID_LE_STATES },
	{ USB_DEVICE(0x04ca, 0x3802), .driver_info = BTUSB_MEDIATEK |
						     BTUSB_WIDEBAND_SPEECH |
						     BTUSB_VALID_LE_STATES },
	{ USB_DEVICE(0x13d3, 0x3563), .driver_info = BTUSB_MEDIATEK |
						     BTUSB_WIDEBAND_SPEECH |
						     BTUSB_VALID_LE_STATES },
	{ USB_DEVICE(0x13d3, 0x3564), .driver_info = BTUSB_MEDIATEK |
						     BTUSB_WIDEBAND_SPEECH |
						     BTUSB_VALID_LE_STATES },
	{ USB_DEVICE(0x13d3, 0x3567), .driver_info = BTUSB_MEDIATEK |
						     BTUSB_WIDEBAND_SPEECH |
						     BTUSB_VALID_LE_STATES },
	{ USB_DEVICE(0x0489, 0xe0cd), .driver_info = BTUSB_MEDIATEK |
						     BTUSB_WIDEBAND_SPEECH |
						     BTUSB_VALID_LE_STATES },

	/* MediaTek MT7922A Bluetooth devices */
	{ USB_DEVICE(0x0489, 0xe0d8), .driver_info = BTUSB_MEDIATEK |
						     BTUSB_WIDEBAND_SPEECH |
						     BTUSB_VALID_LE_STATES },
	{ USB_DEVICE(0x0489, 0xe0d9), .driver_info = BTUSB_MEDIATEK |
						     BTUSB_WIDEBAND_SPEECH |
						     BTUSB_VALID_LE_STATES },

	/* Additional Realtek 8723AE Bluetooth devices */
	{ USB_DEVICE(0x0930, 0x021d), .driver_info = BTUSB_REALTEK },
	{ USB_DEVICE(0x13d3, 0x3394), .driver_info = BTUSB_REALTEK },

	/* Additional Realtek 8723BE Bluetooth devices */
	{ USB_DEVICE(0x0489, 0xe085), .driver_info = BTUSB_REALTEK },
	{ USB_DEVICE(0x0489, 0xe08b), .driver_info = BTUSB_REALTEK },
	{ USB_DEVICE(0x04f2, 0xb49f), .driver_info = BTUSB_REALTEK },
	{ USB_DEVICE(0x13d3, 0x3410), .driver_info = BTUSB_REALTEK },
	{ USB_DEVICE(0x13d3, 0x3416), .driver_info = BTUSB_REALTEK },
	{ USB_DEVICE(0x13d3, 0x3459), .driver_info = BTUSB_REALTEK },
	{ USB_DEVICE(0x13d3, 0x3494), .driver_info = BTUSB_REALTEK },

	/* Additional Realtek 8723BU Bluetooth devices */
	{ USB_DEVICE(0x7392, 0xa611), .driver_info = BTUSB_REALTEK },

	/* Additional Realtek 8723DE Bluetooth devices */
	{ USB_DEVICE(0x0bda, 0xb009), .driver_info = BTUSB_REALTEK },
	{ USB_DEVICE(0x2ff8, 0xb011), .driver_info = BTUSB_REALTEK },

	/* Additional Realtek 8761B Bluetooth devices */
	{ USB_DEVICE(0x2357, 0x0604), .driver_info = BTUSB_REALTEK |
						     BTUSB_WIDEBAND_SPEECH },

	/* Additional Realtek 8761BU Bluetooth devices */
	{ USB_DEVICE(0x0b05, 0x190e), .driver_info = BTUSB_REALTEK |
	  					     BTUSB_WIDEBAND_SPEECH },
	{ USB_DEVICE(0x2550, 0x8761), .driver_info = BTUSB_REALTEK |
						     BTUSB_WIDEBAND_SPEECH },
<<<<<<< HEAD
=======

	/* Additional Realtek 8761BUV Bluetooth devices */
	{ USB_DEVICE(0x0bda, 0x8771), .driver_info = BTUSB_REALTEK |
						     BTUSB_WIDEBAND_SPEECH },
>>>>>>> 88084a3d

	/* Additional Realtek 8821AE Bluetooth devices */
	{ USB_DEVICE(0x0b05, 0x17dc), .driver_info = BTUSB_REALTEK },
	{ USB_DEVICE(0x13d3, 0x3414), .driver_info = BTUSB_REALTEK },
	{ USB_DEVICE(0x13d3, 0x3458), .driver_info = BTUSB_REALTEK },
	{ USB_DEVICE(0x13d3, 0x3461), .driver_info = BTUSB_REALTEK },
	{ USB_DEVICE(0x13d3, 0x3462), .driver_info = BTUSB_REALTEK },

	/* Additional Realtek 8822BE Bluetooth devices */
	{ USB_DEVICE(0x13d3, 0x3526), .driver_info = BTUSB_REALTEK },
	{ USB_DEVICE(0x0b05, 0x185c), .driver_info = BTUSB_REALTEK },

	/* Additional Realtek 8822CE Bluetooth devices */
	{ USB_DEVICE(0x04ca, 0x4005), .driver_info = BTUSB_REALTEK |
						     BTUSB_WIDEBAND_SPEECH },
	{ USB_DEVICE(0x04c5, 0x161f), .driver_info = BTUSB_REALTEK |
						     BTUSB_WIDEBAND_SPEECH },
	{ USB_DEVICE(0x0b05, 0x18ef), .driver_info = BTUSB_REALTEK |
						     BTUSB_WIDEBAND_SPEECH },
	{ USB_DEVICE(0x13d3, 0x3548), .driver_info = BTUSB_REALTEK |
						     BTUSB_WIDEBAND_SPEECH },
	{ USB_DEVICE(0x13d3, 0x3549), .driver_info = BTUSB_REALTEK |
						     BTUSB_WIDEBAND_SPEECH },
	{ USB_DEVICE(0x13d3, 0x3553), .driver_info = BTUSB_REALTEK |
						     BTUSB_WIDEBAND_SPEECH },
	{ USB_DEVICE(0x13d3, 0x3555), .driver_info = BTUSB_REALTEK |
						     BTUSB_WIDEBAND_SPEECH },
	{ USB_DEVICE(0x2ff8, 0x3051), .driver_info = BTUSB_REALTEK |
						     BTUSB_WIDEBAND_SPEECH },
	{ USB_DEVICE(0x1358, 0xc123), .driver_info = BTUSB_REALTEK |
						     BTUSB_WIDEBAND_SPEECH },
	{ USB_DEVICE(0x0bda, 0xc123), .driver_info = BTUSB_REALTEK |
						     BTUSB_WIDEBAND_SPEECH },
	{ USB_DEVICE(0x0cb5, 0xc547), .driver_info = BTUSB_REALTEK |
						     BTUSB_WIDEBAND_SPEECH },

	/* Silicon Wave based devices */
	{ USB_DEVICE(0x0c10, 0x0000), .driver_info = BTUSB_SWAVE },

	{ }	/* Terminating entry */
};

/* The Bluetooth USB module build into some devices needs to be reset on resume,
 * this is a problem with the platform (likely shutting off all power) not with
 * the module itself. So we use a DMI list to match known broken platforms.
 */
static const struct dmi_system_id btusb_needs_reset_resume_table[] = {
	{
		/* Dell OptiPlex 3060 (QCA ROME device 0cf3:e007) */
		.matches = {
			DMI_MATCH(DMI_SYS_VENDOR, "Dell Inc."),
			DMI_MATCH(DMI_PRODUCT_NAME, "OptiPlex 3060"),
		},
	},
	{
		/* Dell XPS 9360 (QCA ROME device 0cf3:e300) */
		.matches = {
			DMI_MATCH(DMI_SYS_VENDOR, "Dell Inc."),
			DMI_MATCH(DMI_PRODUCT_NAME, "XPS 13 9360"),
		},
	},
	{
		/* Dell Inspiron 5565 (QCA ROME device 0cf3:e009) */
		.matches = {
			DMI_MATCH(DMI_SYS_VENDOR, "Dell Inc."),
			DMI_MATCH(DMI_PRODUCT_NAME, "Inspiron 5565"),
		},
	},
	{}
};

#define BTUSB_MAX_ISOC_FRAMES	10

#define BTUSB_INTR_RUNNING	0
#define BTUSB_BULK_RUNNING	1
#define BTUSB_ISOC_RUNNING	2
#define BTUSB_SUSPENDING	3
#define BTUSB_DID_ISO_RESUME	4
#define BTUSB_BOOTLOADER	5
#define BTUSB_DOWNLOADING	6
#define BTUSB_FIRMWARE_LOADED	7
#define BTUSB_FIRMWARE_FAILED	8
#define BTUSB_BOOTING		9
#define BTUSB_DIAG_RUNNING	10
#define BTUSB_OOB_WAKE_ENABLED	11
#define BTUSB_HW_RESET_ACTIVE	12
#define BTUSB_TX_WAIT_VND_EVT	13
#define BTUSB_WAKEUP_AUTOSUSPEND	14
#define BTUSB_USE_ALT3_FOR_WBS	15

struct btusb_data {
	struct hci_dev       *hdev;
	struct usb_device    *udev;
	struct usb_interface *intf;
	struct usb_interface *isoc;
	struct usb_interface *diag;
	unsigned isoc_ifnum;

	unsigned long flags;

	bool poll_sync;
	int intr_interval;
	struct work_struct  work;
	struct work_struct  waker;
	struct delayed_work rx_work;

	struct sk_buff_head acl_q;

	struct usb_anchor deferred;
	struct usb_anchor tx_anchor;
	int tx_in_flight;
	spinlock_t txlock;

	struct usb_anchor intr_anchor;
	struct usb_anchor bulk_anchor;
	struct usb_anchor isoc_anchor;
	struct usb_anchor diag_anchor;
	struct usb_anchor ctrl_anchor;
	spinlock_t rxlock;

	struct sk_buff *evt_skb;
	struct sk_buff *acl_skb;
	struct sk_buff *sco_skb;

	struct usb_endpoint_descriptor *intr_ep;
	struct usb_endpoint_descriptor *bulk_tx_ep;
	struct usb_endpoint_descriptor *bulk_rx_ep;
	struct usb_endpoint_descriptor *isoc_tx_ep;
	struct usb_endpoint_descriptor *isoc_rx_ep;
	struct usb_endpoint_descriptor *diag_tx_ep;
	struct usb_endpoint_descriptor *diag_rx_ep;

	struct gpio_desc *reset_gpio;

	__u8 cmdreq_type;
	__u8 cmdreq;

	unsigned int sco_num;
	unsigned int air_mode;
	bool usb_alt6_packet_flow;
	int isoc_altsetting;
	int suspend_count;

	int (*recv_event)(struct hci_dev *hdev, struct sk_buff *skb);
	int (*recv_acl)(struct hci_dev *hdev, struct sk_buff *skb);
	int (*recv_bulk)(struct btusb_data *data, void *buffer, int count);

	int (*setup_on_usb)(struct hci_dev *hdev);

	int oob_wake_irq;   /* irq for out-of-band wake-on-bt */
	unsigned cmd_timeout_cnt;
};

static void btusb_intel_cmd_timeout(struct hci_dev *hdev)
{
	struct btusb_data *data = hci_get_drvdata(hdev);
	struct gpio_desc *reset_gpio = data->reset_gpio;

	if (++data->cmd_timeout_cnt < 5)
		return;

	if (!reset_gpio) {
		bt_dev_err(hdev, "No way to reset. Ignoring and continuing");
		return;
	}

	/*
	 * Toggle the hard reset line if the platform provides one. The reset
	 * is going to yank the device off the USB and then replug. So doing
	 * once is enough. The cleanup is handled correctly on the way out
	 * (standard USB disconnect), and the new device is detected cleanly
	 * and bound to the driver again like it should be.
	 */
	if (test_and_set_bit(BTUSB_HW_RESET_ACTIVE, &data->flags)) {
		bt_dev_err(hdev, "last reset failed? Not resetting again");
		return;
	}

	bt_dev_err(hdev, "Initiating HW reset via gpio");
	gpiod_set_value_cansleep(reset_gpio, 1);
	msleep(100);
	gpiod_set_value_cansleep(reset_gpio, 0);
}

static void btusb_rtl_cmd_timeout(struct hci_dev *hdev)
{
	struct btusb_data *data = hci_get_drvdata(hdev);
	struct gpio_desc *reset_gpio = data->reset_gpio;

	if (++data->cmd_timeout_cnt < 5)
		return;

	if (!reset_gpio) {
		bt_dev_err(hdev, "No gpio to reset Realtek device, ignoring");
		return;
	}

	/* Toggle the hard reset line. The Realtek device is going to
	 * yank itself off the USB and then replug. The cleanup is handled
	 * correctly on the way out (standard USB disconnect), and the new
	 * device is detected cleanly and bound to the driver again like
	 * it should be.
	 */
	if (test_and_set_bit(BTUSB_HW_RESET_ACTIVE, &data->flags)) {
		bt_dev_err(hdev, "last reset failed? Not resetting again");
		return;
	}

	bt_dev_err(hdev, "Reset Realtek device via gpio");
	gpiod_set_value_cansleep(reset_gpio, 1);
	msleep(200);
	gpiod_set_value_cansleep(reset_gpio, 0);
}

static void btusb_qca_cmd_timeout(struct hci_dev *hdev)
{
	struct btusb_data *data = hci_get_drvdata(hdev);
	struct gpio_desc *reset_gpio = data->reset_gpio;
	int err;

	if (++data->cmd_timeout_cnt < 5)
		return;

	if (reset_gpio) {
		bt_dev_err(hdev, "Reset qca device via bt_en gpio");

		/* Toggle the hard reset line. The qca bt device is going to
		 * yank itself off the USB and then replug. The cleanup is handled
		 * correctly on the way out (standard USB disconnect), and the new
		 * device is detected cleanly and bound to the driver again like
		 * it should be.
		 */
		if (test_and_set_bit(BTUSB_HW_RESET_ACTIVE, &data->flags)) {
			bt_dev_err(hdev, "last reset failed? Not resetting again");
			return;
		}

		gpiod_set_value_cansleep(reset_gpio, 0);
		msleep(200);
		gpiod_set_value_cansleep(reset_gpio, 1);

		return;
	}

	bt_dev_err(hdev, "Multiple cmd timeouts seen. Resetting usb device.");
	/* This is not an unbalanced PM reference since the device will reset */
	err = usb_autopm_get_interface(data->intf);
	if (!err)
		usb_queue_reset_device(data->intf);
	else
		bt_dev_err(hdev, "Failed usb_autopm_get_interface with %d", err);
}

static inline void btusb_free_frags(struct btusb_data *data)
{
	unsigned long flags;

	spin_lock_irqsave(&data->rxlock, flags);

	kfree_skb(data->evt_skb);
	data->evt_skb = NULL;

	kfree_skb(data->acl_skb);
	data->acl_skb = NULL;

	kfree_skb(data->sco_skb);
	data->sco_skb = NULL;

	spin_unlock_irqrestore(&data->rxlock, flags);
}

static int btusb_recv_event(struct btusb_data *data, struct sk_buff *skb)
{
	if (data->intr_interval) {
		/* Trigger dequeue immediatelly if an event is received */
		schedule_delayed_work(&data->rx_work, 0);
	}

	return data->recv_event(data->hdev, skb);
}

static int btusb_recv_intr(struct btusb_data *data, void *buffer, int count)
{
	struct sk_buff *skb;
	unsigned long flags;
	int err = 0;

	spin_lock_irqsave(&data->rxlock, flags);
	skb = data->evt_skb;

	while (count) {
		int len;

		if (!skb) {
			skb = bt_skb_alloc(HCI_MAX_EVENT_SIZE, GFP_ATOMIC);
			if (!skb) {
				err = -ENOMEM;
				break;
			}

			hci_skb_pkt_type(skb) = HCI_EVENT_PKT;
			hci_skb_expect(skb) = HCI_EVENT_HDR_SIZE;
		}

		len = min_t(uint, hci_skb_expect(skb), count);
		skb_put_data(skb, buffer, len);

		count -= len;
		buffer += len;
		hci_skb_expect(skb) -= len;

		if (skb->len == HCI_EVENT_HDR_SIZE) {
			/* Complete event header */
			hci_skb_expect(skb) = hci_event_hdr(skb)->plen;

			if (skb_tailroom(skb) < hci_skb_expect(skb)) {
				kfree_skb(skb);
				skb = NULL;

				err = -EILSEQ;
				break;
			}
		}

		if (!hci_skb_expect(skb)) {
			/* Complete frame */
			btusb_recv_event(data, skb);
			skb = NULL;
		}
	}

	data->evt_skb = skb;
	spin_unlock_irqrestore(&data->rxlock, flags);

	return err;
}

static int btusb_recv_acl(struct btusb_data *data, struct sk_buff *skb)
{
	/* Only queue ACL packet if intr_interval is set as it means
	 * force_poll_sync has been enabled.
	 */
	if (!data->intr_interval)
		return data->recv_acl(data->hdev, skb);

	skb_queue_tail(&data->acl_q, skb);
	schedule_delayed_work(&data->rx_work, data->intr_interval);

	return 0;
}

static int btusb_recv_bulk(struct btusb_data *data, void *buffer, int count)
{
	struct sk_buff *skb;
	unsigned long flags;
	int err = 0;

	spin_lock_irqsave(&data->rxlock, flags);
	skb = data->acl_skb;

	while (count) {
		int len;

		if (!skb) {
			skb = bt_skb_alloc(HCI_MAX_FRAME_SIZE, GFP_ATOMIC);
			if (!skb) {
				err = -ENOMEM;
				break;
			}

			hci_skb_pkt_type(skb) = HCI_ACLDATA_PKT;
			hci_skb_expect(skb) = HCI_ACL_HDR_SIZE;
		}

		len = min_t(uint, hci_skb_expect(skb), count);
		skb_put_data(skb, buffer, len);

		count -= len;
		buffer += len;
		hci_skb_expect(skb) -= len;

		if (skb->len == HCI_ACL_HDR_SIZE) {
			__le16 dlen = hci_acl_hdr(skb)->dlen;

			/* Complete ACL header */
			hci_skb_expect(skb) = __le16_to_cpu(dlen);

			if (skb_tailroom(skb) < hci_skb_expect(skb)) {
				kfree_skb(skb);
				skb = NULL;

				err = -EILSEQ;
				break;
			}
		}

		if (!hci_skb_expect(skb)) {
			/* Complete frame */
			btusb_recv_acl(data, skb);
			skb = NULL;
		}
	}

	data->acl_skb = skb;
	spin_unlock_irqrestore(&data->rxlock, flags);

	return err;
}

static int btusb_recv_isoc(struct btusb_data *data, void *buffer, int count)
{
	struct sk_buff *skb;
	unsigned long flags;
	int err = 0;

	spin_lock_irqsave(&data->rxlock, flags);
	skb = data->sco_skb;

	while (count) {
		int len;

		if (!skb) {
			skb = bt_skb_alloc(HCI_MAX_SCO_SIZE, GFP_ATOMIC);
			if (!skb) {
				err = -ENOMEM;
				break;
			}

			hci_skb_pkt_type(skb) = HCI_SCODATA_PKT;
			hci_skb_expect(skb) = HCI_SCO_HDR_SIZE;
		}

		len = min_t(uint, hci_skb_expect(skb), count);
		skb_put_data(skb, buffer, len);

		count -= len;
		buffer += len;
		hci_skb_expect(skb) -= len;

		if (skb->len == HCI_SCO_HDR_SIZE) {
			/* Complete SCO header */
			hci_skb_expect(skb) = hci_sco_hdr(skb)->dlen;

			if (skb_tailroom(skb) < hci_skb_expect(skb)) {
				kfree_skb(skb);
				skb = NULL;

				err = -EILSEQ;
				break;
			}
		}

		if (!hci_skb_expect(skb)) {
			/* Complete frame */
			hci_recv_frame(data->hdev, skb);
			skb = NULL;
		}
	}

	data->sco_skb = skb;
	spin_unlock_irqrestore(&data->rxlock, flags);

	return err;
}

static void btusb_intr_complete(struct urb *urb)
{
	struct hci_dev *hdev = urb->context;
	struct btusb_data *data = hci_get_drvdata(hdev);
	int err;

	BT_DBG("%s urb %p status %d count %d", hdev->name, urb, urb->status,
	       urb->actual_length);

	if (!test_bit(HCI_RUNNING, &hdev->flags))
		return;

	if (urb->status == 0) {
		hdev->stat.byte_rx += urb->actual_length;

		if (btusb_recv_intr(data, urb->transfer_buffer,
				    urb->actual_length) < 0) {
			bt_dev_err(hdev, "corrupted event packet");
			hdev->stat.err_rx++;
		}
	} else if (urb->status == -ENOENT) {
		/* Avoid suspend failed when usb_kill_urb */
		return;
	}

	if (!test_bit(BTUSB_INTR_RUNNING, &data->flags))
		return;

	usb_mark_last_busy(data->udev);
	usb_anchor_urb(urb, &data->intr_anchor);

	err = usb_submit_urb(urb, GFP_ATOMIC);
	if (err < 0) {
		/* -EPERM: urb is being killed;
		 * -ENODEV: device got disconnected
		 */
		if (err != -EPERM && err != -ENODEV)
			bt_dev_err(hdev, "urb %p failed to resubmit (%d)",
				   urb, -err);
		if (err != -EPERM)
			hci_cmd_sync_cancel(hdev, -err);
		usb_unanchor_urb(urb);
	}
}

static int btusb_submit_intr_urb(struct hci_dev *hdev, gfp_t mem_flags)
{
	struct btusb_data *data = hci_get_drvdata(hdev);
	struct urb *urb;
	unsigned char *buf;
	unsigned int pipe;
	int err, size;

	BT_DBG("%s", hdev->name);

	if (!data->intr_ep)
		return -ENODEV;

	urb = usb_alloc_urb(0, mem_flags);
	if (!urb)
		return -ENOMEM;

	size = le16_to_cpu(data->intr_ep->wMaxPacketSize);

	buf = kmalloc(size, mem_flags);
	if (!buf) {
		usb_free_urb(urb);
		return -ENOMEM;
	}

	pipe = usb_rcvintpipe(data->udev, data->intr_ep->bEndpointAddress);

	usb_fill_int_urb(urb, data->udev, pipe, buf, size,
			 btusb_intr_complete, hdev, data->intr_ep->bInterval);

	urb->transfer_flags |= URB_FREE_BUFFER;

	usb_anchor_urb(urb, &data->intr_anchor);

	err = usb_submit_urb(urb, mem_flags);
	if (err < 0) {
		if (err != -EPERM && err != -ENODEV)
			bt_dev_err(hdev, "urb %p submission failed (%d)",
				   urb, -err);
		if (err != -EPERM)
			hci_cmd_sync_cancel(hdev, -err);
		usb_unanchor_urb(urb);
	}

	/* Only initialize intr_interval if URB poll sync is enabled */
	if (!data->poll_sync)
		goto done;

	/* The units are frames (milliseconds) for full and low speed devices,
	 * and microframes (1/8 millisecond) for highspeed and SuperSpeed
	 * devices.
	 *
	 * This is done once on open/resume so it shouldn't change even if
	 * force_poll_sync changes.
	 */
	switch (urb->dev->speed) {
	case USB_SPEED_SUPER_PLUS:
	case USB_SPEED_SUPER:	/* units are 125us */
		data->intr_interval = usecs_to_jiffies(urb->interval * 125);
		break;
	default:
		data->intr_interval = msecs_to_jiffies(urb->interval);
		break;
	}

done:
	usb_free_urb(urb);

	return err;
}

static void btusb_bulk_complete(struct urb *urb)
{
	struct hci_dev *hdev = urb->context;
	struct btusb_data *data = hci_get_drvdata(hdev);
	int err;

	BT_DBG("%s urb %p status %d count %d", hdev->name, urb, urb->status,
	       urb->actual_length);

	if (!test_bit(HCI_RUNNING, &hdev->flags))
		return;

	if (urb->status == 0) {
		hdev->stat.byte_rx += urb->actual_length;

		if (data->recv_bulk(data, urb->transfer_buffer,
				    urb->actual_length) < 0) {
			bt_dev_err(hdev, "corrupted ACL packet");
			hdev->stat.err_rx++;
		}
	} else if (urb->status == -ENOENT) {
		/* Avoid suspend failed when usb_kill_urb */
		return;
	}

	if (!test_bit(BTUSB_BULK_RUNNING, &data->flags))
		return;

	usb_anchor_urb(urb, &data->bulk_anchor);
	usb_mark_last_busy(data->udev);

	err = usb_submit_urb(urb, GFP_ATOMIC);
	if (err < 0) {
		/* -EPERM: urb is being killed;
		 * -ENODEV: device got disconnected
		 */
		if (err != -EPERM && err != -ENODEV)
			bt_dev_err(hdev, "urb %p failed to resubmit (%d)",
				   urb, -err);
		usb_unanchor_urb(urb);
	}
}

static int btusb_submit_bulk_urb(struct hci_dev *hdev, gfp_t mem_flags)
{
	struct btusb_data *data = hci_get_drvdata(hdev);
	struct urb *urb;
	unsigned char *buf;
	unsigned int pipe;
	int err, size = HCI_MAX_FRAME_SIZE;

	BT_DBG("%s", hdev->name);

	if (!data->bulk_rx_ep)
		return -ENODEV;

	urb = usb_alloc_urb(0, mem_flags);
	if (!urb)
		return -ENOMEM;

	buf = kmalloc(size, mem_flags);
	if (!buf) {
		usb_free_urb(urb);
		return -ENOMEM;
	}

	pipe = usb_rcvbulkpipe(data->udev, data->bulk_rx_ep->bEndpointAddress);

	usb_fill_bulk_urb(urb, data->udev, pipe, buf, size,
			  btusb_bulk_complete, hdev);

	urb->transfer_flags |= URB_FREE_BUFFER;

	usb_mark_last_busy(data->udev);
	usb_anchor_urb(urb, &data->bulk_anchor);

	err = usb_submit_urb(urb, mem_flags);
	if (err < 0) {
		if (err != -EPERM && err != -ENODEV)
			bt_dev_err(hdev, "urb %p submission failed (%d)",
				   urb, -err);
		usb_unanchor_urb(urb);
	}

	usb_free_urb(urb);

	return err;
}

static void btusb_isoc_complete(struct urb *urb)
{
	struct hci_dev *hdev = urb->context;
	struct btusb_data *data = hci_get_drvdata(hdev);
	int i, err;

	BT_DBG("%s urb %p status %d count %d", hdev->name, urb, urb->status,
	       urb->actual_length);

	if (!test_bit(HCI_RUNNING, &hdev->flags))
		return;

	if (urb->status == 0) {
		for (i = 0; i < urb->number_of_packets; i++) {
			unsigned int offset = urb->iso_frame_desc[i].offset;
			unsigned int length = urb->iso_frame_desc[i].actual_length;

			if (urb->iso_frame_desc[i].status)
				continue;

			hdev->stat.byte_rx += length;

			if (btusb_recv_isoc(data, urb->transfer_buffer + offset,
					    length) < 0) {
				bt_dev_err(hdev, "corrupted SCO packet");
				hdev->stat.err_rx++;
			}
		}
	} else if (urb->status == -ENOENT) {
		/* Avoid suspend failed when usb_kill_urb */
		return;
	}

	if (!test_bit(BTUSB_ISOC_RUNNING, &data->flags))
		return;

	usb_anchor_urb(urb, &data->isoc_anchor);

	err = usb_submit_urb(urb, GFP_ATOMIC);
	if (err < 0) {
		/* -EPERM: urb is being killed;
		 * -ENODEV: device got disconnected
		 */
		if (err != -EPERM && err != -ENODEV)
			bt_dev_err(hdev, "urb %p failed to resubmit (%d)",
				   urb, -err);
		usb_unanchor_urb(urb);
	}
}

static inline void __fill_isoc_descriptor_msbc(struct urb *urb, int len,
					       int mtu, struct btusb_data *data)
{
	int i, offset = 0;
	unsigned int interval;

	BT_DBG("len %d mtu %d", len, mtu);

	/* For mSBC ALT 6 setting the host will send the packet at continuous
	 * flow. As per core spec 5, vol 4, part B, table 2.1. For ALT setting
	 * 6 the HCI PACKET INTERVAL should be 7.5ms for every usb packets.
	 * To maintain the rate we send 63bytes of usb packets alternatively for
	 * 7ms and 8ms to maintain the rate as 7.5ms.
	 */
	if (data->usb_alt6_packet_flow) {
		interval = 7;
		data->usb_alt6_packet_flow = false;
	} else {
		interval = 6;
		data->usb_alt6_packet_flow = true;
	}

	for (i = 0; i < interval; i++) {
		urb->iso_frame_desc[i].offset = offset;
		urb->iso_frame_desc[i].length = offset;
	}

	if (len && i < BTUSB_MAX_ISOC_FRAMES) {
		urb->iso_frame_desc[i].offset = offset;
		urb->iso_frame_desc[i].length = len;
		i++;
	}

	urb->number_of_packets = i;
}

static inline void __fill_isoc_descriptor(struct urb *urb, int len, int mtu)
{
	int i, offset = 0;

	BT_DBG("len %d mtu %d", len, mtu);

	for (i = 0; i < BTUSB_MAX_ISOC_FRAMES && len >= mtu;
					i++, offset += mtu, len -= mtu) {
		urb->iso_frame_desc[i].offset = offset;
		urb->iso_frame_desc[i].length = mtu;
	}

	if (len && i < BTUSB_MAX_ISOC_FRAMES) {
		urb->iso_frame_desc[i].offset = offset;
		urb->iso_frame_desc[i].length = len;
		i++;
	}

	urb->number_of_packets = i;
}

static int btusb_submit_isoc_urb(struct hci_dev *hdev, gfp_t mem_flags)
{
	struct btusb_data *data = hci_get_drvdata(hdev);
	struct urb *urb;
	unsigned char *buf;
	unsigned int pipe;
	int err, size;

	BT_DBG("%s", hdev->name);

	if (!data->isoc_rx_ep)
		return -ENODEV;

	urb = usb_alloc_urb(BTUSB_MAX_ISOC_FRAMES, mem_flags);
	if (!urb)
		return -ENOMEM;

	size = le16_to_cpu(data->isoc_rx_ep->wMaxPacketSize) *
						BTUSB_MAX_ISOC_FRAMES;

	buf = kmalloc(size, mem_flags);
	if (!buf) {
		usb_free_urb(urb);
		return -ENOMEM;
	}

	pipe = usb_rcvisocpipe(data->udev, data->isoc_rx_ep->bEndpointAddress);

	usb_fill_int_urb(urb, data->udev, pipe, buf, size, btusb_isoc_complete,
			 hdev, data->isoc_rx_ep->bInterval);

	urb->transfer_flags = URB_FREE_BUFFER | URB_ISO_ASAP;

	__fill_isoc_descriptor(urb, size,
			       le16_to_cpu(data->isoc_rx_ep->wMaxPacketSize));

	usb_anchor_urb(urb, &data->isoc_anchor);

	err = usb_submit_urb(urb, mem_flags);
	if (err < 0) {
		if (err != -EPERM && err != -ENODEV)
			bt_dev_err(hdev, "urb %p submission failed (%d)",
				   urb, -err);
		usb_unanchor_urb(urb);
	}

	usb_free_urb(urb);

	return err;
}

static void btusb_diag_complete(struct urb *urb)
{
	struct hci_dev *hdev = urb->context;
	struct btusb_data *data = hci_get_drvdata(hdev);
	int err;

	BT_DBG("%s urb %p status %d count %d", hdev->name, urb, urb->status,
	       urb->actual_length);

	if (urb->status == 0) {
		struct sk_buff *skb;

		skb = bt_skb_alloc(urb->actual_length, GFP_ATOMIC);
		if (skb) {
			skb_put_data(skb, urb->transfer_buffer,
				     urb->actual_length);
			hci_recv_diag(hdev, skb);
		}
	} else if (urb->status == -ENOENT) {
		/* Avoid suspend failed when usb_kill_urb */
		return;
	}

	if (!test_bit(BTUSB_DIAG_RUNNING, &data->flags))
		return;

	usb_anchor_urb(urb, &data->diag_anchor);
	usb_mark_last_busy(data->udev);

	err = usb_submit_urb(urb, GFP_ATOMIC);
	if (err < 0) {
		/* -EPERM: urb is being killed;
		 * -ENODEV: device got disconnected
		 */
		if (err != -EPERM && err != -ENODEV)
			bt_dev_err(hdev, "urb %p failed to resubmit (%d)",
				   urb, -err);
		usb_unanchor_urb(urb);
	}
}

static int btusb_submit_diag_urb(struct hci_dev *hdev, gfp_t mem_flags)
{
	struct btusb_data *data = hci_get_drvdata(hdev);
	struct urb *urb;
	unsigned char *buf;
	unsigned int pipe;
	int err, size = HCI_MAX_FRAME_SIZE;

	BT_DBG("%s", hdev->name);

	if (!data->diag_rx_ep)
		return -ENODEV;

	urb = usb_alloc_urb(0, mem_flags);
	if (!urb)
		return -ENOMEM;

	buf = kmalloc(size, mem_flags);
	if (!buf) {
		usb_free_urb(urb);
		return -ENOMEM;
	}

	pipe = usb_rcvbulkpipe(data->udev, data->diag_rx_ep->bEndpointAddress);

	usb_fill_bulk_urb(urb, data->udev, pipe, buf, size,
			  btusb_diag_complete, hdev);

	urb->transfer_flags |= URB_FREE_BUFFER;

	usb_mark_last_busy(data->udev);
	usb_anchor_urb(urb, &data->diag_anchor);

	err = usb_submit_urb(urb, mem_flags);
	if (err < 0) {
		if (err != -EPERM && err != -ENODEV)
			bt_dev_err(hdev, "urb %p submission failed (%d)",
				   urb, -err);
		usb_unanchor_urb(urb);
	}

	usb_free_urb(urb);

	return err;
}

static void btusb_tx_complete(struct urb *urb)
{
	struct sk_buff *skb = urb->context;
	struct hci_dev *hdev = (struct hci_dev *)skb->dev;
	struct btusb_data *data = hci_get_drvdata(hdev);
	unsigned long flags;

	BT_DBG("%s urb %p status %d count %d", hdev->name, urb, urb->status,
	       urb->actual_length);

	if (!test_bit(HCI_RUNNING, &hdev->flags))
		goto done;

	if (!urb->status) {
		hdev->stat.byte_tx += urb->transfer_buffer_length;
	} else {
		if (hci_skb_pkt_type(skb) == HCI_COMMAND_PKT)
			hci_cmd_sync_cancel(hdev, -urb->status);
		hdev->stat.err_tx++;
	}

done:
	spin_lock_irqsave(&data->txlock, flags);
	data->tx_in_flight--;
	spin_unlock_irqrestore(&data->txlock, flags);

	kfree(urb->setup_packet);

	kfree_skb(skb);
}

static void btusb_isoc_tx_complete(struct urb *urb)
{
	struct sk_buff *skb = urb->context;
	struct hci_dev *hdev = (struct hci_dev *)skb->dev;

	BT_DBG("%s urb %p status %d count %d", hdev->name, urb, urb->status,
	       urb->actual_length);

	if (!test_bit(HCI_RUNNING, &hdev->flags))
		goto done;

	if (!urb->status)
		hdev->stat.byte_tx += urb->transfer_buffer_length;
	else
		hdev->stat.err_tx++;

done:
	kfree(urb->setup_packet);

	kfree_skb(skb);
}

static int btusb_open(struct hci_dev *hdev)
{
	struct btusb_data *data = hci_get_drvdata(hdev);
	int err;

	BT_DBG("%s", hdev->name);

	err = usb_autopm_get_interface(data->intf);
	if (err < 0)
		return err;

	/* Patching USB firmware files prior to starting any URBs of HCI path
	 * It is more safe to use USB bulk channel for downloading USB patch
	 */
	if (data->setup_on_usb) {
		err = data->setup_on_usb(hdev);
		if (err < 0)
			goto setup_fail;
	}

	data->intf->needs_remote_wakeup = 1;

	if (test_and_set_bit(BTUSB_INTR_RUNNING, &data->flags))
		goto done;

	err = btusb_submit_intr_urb(hdev, GFP_KERNEL);
	if (err < 0)
		goto failed;

	err = btusb_submit_bulk_urb(hdev, GFP_KERNEL);
	if (err < 0) {
		usb_kill_anchored_urbs(&data->intr_anchor);
		goto failed;
	}

	set_bit(BTUSB_BULK_RUNNING, &data->flags);
	btusb_submit_bulk_urb(hdev, GFP_KERNEL);

	if (data->diag) {
		if (!btusb_submit_diag_urb(hdev, GFP_KERNEL))
			set_bit(BTUSB_DIAG_RUNNING, &data->flags);
	}

done:
	usb_autopm_put_interface(data->intf);
	return 0;

failed:
	clear_bit(BTUSB_INTR_RUNNING, &data->flags);
setup_fail:
	usb_autopm_put_interface(data->intf);
	return err;
}

static void btusb_stop_traffic(struct btusb_data *data)
{
	usb_kill_anchored_urbs(&data->intr_anchor);
	usb_kill_anchored_urbs(&data->bulk_anchor);
	usb_kill_anchored_urbs(&data->isoc_anchor);
	usb_kill_anchored_urbs(&data->diag_anchor);
	usb_kill_anchored_urbs(&data->ctrl_anchor);
}

static int btusb_close(struct hci_dev *hdev)
{
	struct btusb_data *data = hci_get_drvdata(hdev);
	int err;

	BT_DBG("%s", hdev->name);

	cancel_delayed_work(&data->rx_work);
	cancel_work_sync(&data->work);
	cancel_work_sync(&data->waker);

	skb_queue_purge(&data->acl_q);

	clear_bit(BTUSB_ISOC_RUNNING, &data->flags);
	clear_bit(BTUSB_BULK_RUNNING, &data->flags);
	clear_bit(BTUSB_INTR_RUNNING, &data->flags);
	clear_bit(BTUSB_DIAG_RUNNING, &data->flags);

	btusb_stop_traffic(data);
	btusb_free_frags(data);

	err = usb_autopm_get_interface(data->intf);
	if (err < 0)
		goto failed;

	data->intf->needs_remote_wakeup = 0;

	/* Enable remote wake up for auto-suspend */
	if (test_bit(BTUSB_WAKEUP_AUTOSUSPEND, &data->flags))
		data->intf->needs_remote_wakeup = 1;

	usb_autopm_put_interface(data->intf);

failed:
	usb_scuttle_anchored_urbs(&data->deferred);
	return 0;
}

static int btusb_flush(struct hci_dev *hdev)
{
	struct btusb_data *data = hci_get_drvdata(hdev);

	BT_DBG("%s", hdev->name);

	cancel_delayed_work(&data->rx_work);

	skb_queue_purge(&data->acl_q);

	usb_kill_anchored_urbs(&data->tx_anchor);
	btusb_free_frags(data);

	return 0;
}

static struct urb *alloc_ctrl_urb(struct hci_dev *hdev, struct sk_buff *skb)
{
	struct btusb_data *data = hci_get_drvdata(hdev);
	struct usb_ctrlrequest *dr;
	struct urb *urb;
	unsigned int pipe;

	urb = usb_alloc_urb(0, GFP_KERNEL);
	if (!urb)
		return ERR_PTR(-ENOMEM);

	dr = kmalloc(sizeof(*dr), GFP_KERNEL);
	if (!dr) {
		usb_free_urb(urb);
		return ERR_PTR(-ENOMEM);
	}

	dr->bRequestType = data->cmdreq_type;
	dr->bRequest     = data->cmdreq;
	dr->wIndex       = 0;
	dr->wValue       = 0;
	dr->wLength      = __cpu_to_le16(skb->len);

	pipe = usb_sndctrlpipe(data->udev, 0x00);

	usb_fill_control_urb(urb, data->udev, pipe, (void *)dr,
			     skb->data, skb->len, btusb_tx_complete, skb);

	skb->dev = (void *)hdev;

	return urb;
}

static struct urb *alloc_bulk_urb(struct hci_dev *hdev, struct sk_buff *skb)
{
	struct btusb_data *data = hci_get_drvdata(hdev);
	struct urb *urb;
	unsigned int pipe;

	if (!data->bulk_tx_ep)
		return ERR_PTR(-ENODEV);

	urb = usb_alloc_urb(0, GFP_KERNEL);
	if (!urb)
		return ERR_PTR(-ENOMEM);

	pipe = usb_sndbulkpipe(data->udev, data->bulk_tx_ep->bEndpointAddress);

	usb_fill_bulk_urb(urb, data->udev, pipe,
			  skb->data, skb->len, btusb_tx_complete, skb);

	skb->dev = (void *)hdev;

	return urb;
}

static struct urb *alloc_isoc_urb(struct hci_dev *hdev, struct sk_buff *skb)
{
	struct btusb_data *data = hci_get_drvdata(hdev);
	struct urb *urb;
	unsigned int pipe;

	if (!data->isoc_tx_ep)
		return ERR_PTR(-ENODEV);

	urb = usb_alloc_urb(BTUSB_MAX_ISOC_FRAMES, GFP_KERNEL);
	if (!urb)
		return ERR_PTR(-ENOMEM);

	pipe = usb_sndisocpipe(data->udev, data->isoc_tx_ep->bEndpointAddress);

	usb_fill_int_urb(urb, data->udev, pipe,
			 skb->data, skb->len, btusb_isoc_tx_complete,
			 skb, data->isoc_tx_ep->bInterval);

	urb->transfer_flags  = URB_ISO_ASAP;

	if (data->isoc_altsetting == 6)
		__fill_isoc_descriptor_msbc(urb, skb->len,
					    le16_to_cpu(data->isoc_tx_ep->wMaxPacketSize),
					    data);
	else
		__fill_isoc_descriptor(urb, skb->len,
				       le16_to_cpu(data->isoc_tx_ep->wMaxPacketSize));
	skb->dev = (void *)hdev;

	return urb;
}

static int submit_tx_urb(struct hci_dev *hdev, struct urb *urb)
{
	struct btusb_data *data = hci_get_drvdata(hdev);
	int err;

	usb_anchor_urb(urb, &data->tx_anchor);

	err = usb_submit_urb(urb, GFP_KERNEL);
	if (err < 0) {
		if (err != -EPERM && err != -ENODEV)
			bt_dev_err(hdev, "urb %p submission failed (%d)",
				   urb, -err);
		kfree(urb->setup_packet);
		usb_unanchor_urb(urb);
	} else {
		usb_mark_last_busy(data->udev);
	}

	usb_free_urb(urb);
	return err;
}

static int submit_or_queue_tx_urb(struct hci_dev *hdev, struct urb *urb)
{
	struct btusb_data *data = hci_get_drvdata(hdev);
	unsigned long flags;
	bool suspending;

	spin_lock_irqsave(&data->txlock, flags);
	suspending = test_bit(BTUSB_SUSPENDING, &data->flags);
	if (!suspending)
		data->tx_in_flight++;
	spin_unlock_irqrestore(&data->txlock, flags);

	if (!suspending)
		return submit_tx_urb(hdev, urb);

	usb_anchor_urb(urb, &data->deferred);
	schedule_work(&data->waker);

	usb_free_urb(urb);
	return 0;
}

static int btusb_send_frame(struct hci_dev *hdev, struct sk_buff *skb)
{
	struct urb *urb;

	BT_DBG("%s", hdev->name);

	switch (hci_skb_pkt_type(skb)) {
	case HCI_COMMAND_PKT:
		urb = alloc_ctrl_urb(hdev, skb);
		if (IS_ERR(urb))
			return PTR_ERR(urb);

		hdev->stat.cmd_tx++;
		return submit_or_queue_tx_urb(hdev, urb);

	case HCI_ACLDATA_PKT:
		urb = alloc_bulk_urb(hdev, skb);
		if (IS_ERR(urb))
			return PTR_ERR(urb);

		hdev->stat.acl_tx++;
		return submit_or_queue_tx_urb(hdev, urb);

	case HCI_SCODATA_PKT:
		if (hci_conn_num(hdev, SCO_LINK) < 1)
			return -ENODEV;

		urb = alloc_isoc_urb(hdev, skb);
		if (IS_ERR(urb))
			return PTR_ERR(urb);

		hdev->stat.sco_tx++;
		return submit_tx_urb(hdev, urb);
	}

	return -EILSEQ;
}

static void btusb_notify(struct hci_dev *hdev, unsigned int evt)
{
	struct btusb_data *data = hci_get_drvdata(hdev);

	BT_DBG("%s evt %d", hdev->name, evt);

	if (hci_conn_num(hdev, SCO_LINK) != data->sco_num) {
		data->sco_num = hci_conn_num(hdev, SCO_LINK);
		data->air_mode = evt;
		schedule_work(&data->work);
	}
}

static inline int __set_isoc_interface(struct hci_dev *hdev, int altsetting)
{
	struct btusb_data *data = hci_get_drvdata(hdev);
	struct usb_interface *intf = data->isoc;
	struct usb_endpoint_descriptor *ep_desc;
	int i, err;

	if (!data->isoc)
		return -ENODEV;

	err = usb_set_interface(data->udev, data->isoc_ifnum, altsetting);
	if (err < 0) {
		bt_dev_err(hdev, "setting interface failed (%d)", -err);
		return err;
	}

	data->isoc_altsetting = altsetting;

	data->isoc_tx_ep = NULL;
	data->isoc_rx_ep = NULL;

	for (i = 0; i < intf->cur_altsetting->desc.bNumEndpoints; i++) {
		ep_desc = &intf->cur_altsetting->endpoint[i].desc;

		if (!data->isoc_tx_ep && usb_endpoint_is_isoc_out(ep_desc)) {
			data->isoc_tx_ep = ep_desc;
			continue;
		}

		if (!data->isoc_rx_ep && usb_endpoint_is_isoc_in(ep_desc)) {
			data->isoc_rx_ep = ep_desc;
			continue;
		}
	}

	if (!data->isoc_tx_ep || !data->isoc_rx_ep) {
		bt_dev_err(hdev, "invalid SCO descriptors");
		return -ENODEV;
	}

	return 0;
}

static int btusb_switch_alt_setting(struct hci_dev *hdev, int new_alts)
{
	struct btusb_data *data = hci_get_drvdata(hdev);
	int err;

	if (data->isoc_altsetting != new_alts) {
		unsigned long flags;

		clear_bit(BTUSB_ISOC_RUNNING, &data->flags);
		usb_kill_anchored_urbs(&data->isoc_anchor);

		/* When isochronous alternate setting needs to be
		 * changed, because SCO connection has been added
		 * or removed, a packet fragment may be left in the
		 * reassembling state. This could lead to wrongly
		 * assembled fragments.
		 *
		 * Clear outstanding fragment when selecting a new
		 * alternate setting.
		 */
		spin_lock_irqsave(&data->rxlock, flags);
		kfree_skb(data->sco_skb);
		data->sco_skb = NULL;
		spin_unlock_irqrestore(&data->rxlock, flags);

		err = __set_isoc_interface(hdev, new_alts);
		if (err < 0)
			return err;
	}

	if (!test_and_set_bit(BTUSB_ISOC_RUNNING, &data->flags)) {
		if (btusb_submit_isoc_urb(hdev, GFP_KERNEL) < 0)
			clear_bit(BTUSB_ISOC_RUNNING, &data->flags);
		else
			btusb_submit_isoc_urb(hdev, GFP_KERNEL);
	}

	return 0;
}

static struct usb_host_interface *btusb_find_altsetting(struct btusb_data *data,
							int alt)
{
	struct usb_interface *intf = data->isoc;
	int i;

	BT_DBG("Looking for Alt no :%d", alt);

	if (!intf)
		return NULL;

	for (i = 0; i < intf->num_altsetting; i++) {
		if (intf->altsetting[i].desc.bAlternateSetting == alt)
			return &intf->altsetting[i];
	}

	return NULL;
}

static void btusb_work(struct work_struct *work)
{
	struct btusb_data *data = container_of(work, struct btusb_data, work);
	struct hci_dev *hdev = data->hdev;
	int new_alts = 0;
	int err;

	if (data->sco_num > 0) {
		if (!test_bit(BTUSB_DID_ISO_RESUME, &data->flags)) {
			err = usb_autopm_get_interface(data->isoc ? data->isoc : data->intf);
			if (err < 0) {
				clear_bit(BTUSB_ISOC_RUNNING, &data->flags);
				usb_kill_anchored_urbs(&data->isoc_anchor);
				return;
			}

			set_bit(BTUSB_DID_ISO_RESUME, &data->flags);
		}

		if (data->air_mode == HCI_NOTIFY_ENABLE_SCO_CVSD) {
			if (hdev->voice_setting & 0x0020) {
				static const int alts[3] = { 2, 4, 5 };

				new_alts = alts[data->sco_num - 1];
			} else {
				new_alts = data->sco_num;
			}
		} else if (data->air_mode == HCI_NOTIFY_ENABLE_SCO_TRANSP) {
			/* Bluetooth USB spec recommends alt 6 (63 bytes), but
			 * many adapters do not support it.  Alt 1 appears to
			 * work for all adapters that do not have alt 6, and
			 * which work with WBS at all.  Some devices prefer
			 * alt 3 (HCI payload >= 60 Bytes let air packet
			 * data satisfy 60 bytes), requiring
			 * MTU >= 3 (packets) * 25 (size) - 3 (headers) = 72
			 * see also Core spec 5, vol 4, B 2.1.1 & Table 2.1.
			 */
			if (btusb_find_altsetting(data, 6))
				new_alts = 6;
			else if (btusb_find_altsetting(data, 3) &&
				 hdev->sco_mtu >= 72 &&
				 test_bit(BTUSB_USE_ALT3_FOR_WBS, &data->flags))
				new_alts = 3;
			else
				new_alts = 1;
		}

		if (btusb_switch_alt_setting(hdev, new_alts) < 0)
			bt_dev_err(hdev, "set USB alt:(%d) failed!", new_alts);
	} else {
		clear_bit(BTUSB_ISOC_RUNNING, &data->flags);
		usb_kill_anchored_urbs(&data->isoc_anchor);

		__set_isoc_interface(hdev, 0);
		if (test_and_clear_bit(BTUSB_DID_ISO_RESUME, &data->flags))
			usb_autopm_put_interface(data->isoc ? data->isoc : data->intf);
	}
}

static void btusb_waker(struct work_struct *work)
{
	struct btusb_data *data = container_of(work, struct btusb_data, waker);
	int err;

	err = usb_autopm_get_interface(data->intf);
	if (err < 0)
		return;

	usb_autopm_put_interface(data->intf);
}

static void btusb_rx_work(struct work_struct *work)
{
	struct btusb_data *data = container_of(work, struct btusb_data,
					       rx_work.work);
	struct sk_buff *skb;

	/* Dequeue ACL data received during the interval */
	while ((skb = skb_dequeue(&data->acl_q)))
		data->recv_acl(data->hdev, skb);
}

static int btusb_setup_bcm92035(struct hci_dev *hdev)
{
	struct sk_buff *skb;
	u8 val = 0x00;

	BT_DBG("%s", hdev->name);

	skb = __hci_cmd_sync(hdev, 0xfc3b, 1, &val, HCI_INIT_TIMEOUT);
	if (IS_ERR(skb))
		bt_dev_err(hdev, "BCM92035 command failed (%ld)", PTR_ERR(skb));
	else
		kfree_skb(skb);

	return 0;
}

static int btusb_setup_csr(struct hci_dev *hdev)
{
	struct btusb_data *data = hci_get_drvdata(hdev);
	u16 bcdDevice = le16_to_cpu(data->udev->descriptor.bcdDevice);
	struct hci_rp_read_local_version *rp;
	struct sk_buff *skb;
	bool is_fake = false;
	int ret;

	BT_DBG("%s", hdev->name);

	skb = __hci_cmd_sync(hdev, HCI_OP_READ_LOCAL_VERSION, 0, NULL,
			     HCI_INIT_TIMEOUT);
	if (IS_ERR(skb)) {
		int err = PTR_ERR(skb);
		bt_dev_err(hdev, "CSR: Local version failed (%d)", err);
		return err;
	}

	if (skb->len != sizeof(struct hci_rp_read_local_version)) {
		bt_dev_err(hdev, "CSR: Local version length mismatch");
		kfree_skb(skb);
		return -EIO;
	}

	rp = (struct hci_rp_read_local_version *)skb->data;

	/* Detect a wide host of Chinese controllers that aren't CSR.
	 *
	 * Known fake bcdDevices: 0x0100, 0x0134, 0x1915, 0x2520, 0x7558, 0x8891
	 *
	 * The main thing they have in common is that these are really popular low-cost
	 * options that support newer Bluetooth versions but rely on heavy VID/PID
	 * squatting of this poor old Bluetooth 1.1 device. Even sold as such.
	 *
	 * We detect actual CSR devices by checking that the HCI manufacturer code
	 * is Cambridge Silicon Radio (10) and ensuring that LMP sub-version and
	 * HCI rev values always match. As they both store the firmware number.
	 */
	if (le16_to_cpu(rp->manufacturer) != 10 ||
	    le16_to_cpu(rp->hci_rev) != le16_to_cpu(rp->lmp_subver))
		is_fake = true;

	/* Known legit CSR firmware build numbers and their supported BT versions:
	 * - 1.1 (0x1) -> 0x0073, 0x020d, 0x033c, 0x034e
	 * - 1.2 (0x2) ->                 0x04d9, 0x0529
	 * - 2.0 (0x3) ->         0x07a6, 0x07ad, 0x0c5c
	 * - 2.1 (0x4) ->         0x149c, 0x1735, 0x1899 (0x1899 is a BlueCore4-External)
	 * - 4.0 (0x6) ->         0x1d86, 0x2031, 0x22bb
	 *
	 * e.g. Real CSR dongles with LMP subversion 0x73 are old enough that
	 *      support BT 1.1 only; so it's a dead giveaway when some
	 *      third-party BT 4.0 dongle reuses it.
	 */
	else if (le16_to_cpu(rp->lmp_subver) <= 0x034e &&
		 le16_to_cpu(rp->hci_ver) > BLUETOOTH_VER_1_1)
		is_fake = true;

	else if (le16_to_cpu(rp->lmp_subver) <= 0x0529 &&
		 le16_to_cpu(rp->hci_ver) > BLUETOOTH_VER_1_2)
		is_fake = true;

	else if (le16_to_cpu(rp->lmp_subver) <= 0x0c5c &&
		 le16_to_cpu(rp->hci_ver) > BLUETOOTH_VER_2_0)
		is_fake = true;

	else if (le16_to_cpu(rp->lmp_subver) <= 0x1899 &&
		 le16_to_cpu(rp->hci_ver) > BLUETOOTH_VER_2_1)
		is_fake = true;

	else if (le16_to_cpu(rp->lmp_subver) <= 0x22bb &&
		 le16_to_cpu(rp->hci_ver) > BLUETOOTH_VER_4_0)
		is_fake = true;

	/* Other clones which beat all the above checks */
	else if (bcdDevice == 0x0134 &&
		 le16_to_cpu(rp->lmp_subver) == 0x0c5c &&
		 le16_to_cpu(rp->hci_ver) == BLUETOOTH_VER_2_0)
		is_fake = true;

	if (is_fake) {
		bt_dev_warn(hdev, "CSR: Unbranded CSR clone detected; adding workarounds and force-suspending once...");

		/* Generally these clones have big discrepancies between
		 * advertised features and what's actually supported.
		 * Probably will need to be expanded in the future;
		 * without these the controller will lock up.
		 */
		set_bit(HCI_QUIRK_BROKEN_STORED_LINK_KEY, &hdev->quirks);
		set_bit(HCI_QUIRK_BROKEN_ERR_DATA_REPORTING, &hdev->quirks);
		set_bit(HCI_QUIRK_BROKEN_FILTER_CLEAR_ALL, &hdev->quirks);
		set_bit(HCI_QUIRK_NO_SUSPEND_NOTIFIER, &hdev->quirks);

		/* Clear the reset quirk since this is not an actual
		 * early Bluetooth 1.1 device from CSR.
		 */
		clear_bit(HCI_QUIRK_RESET_ON_CLOSE, &hdev->quirks);
		clear_bit(HCI_QUIRK_SIMULTANEOUS_DISCOVERY, &hdev->quirks);

		/*
		 * Special workaround for these BT 4.0 chip clones, and potentially more:
		 *
		 * - 0x0134: a Barrot 8041a02                 (HCI rev: 0x0810 sub: 0x1012)
		 * - 0x7558: IC markings FR3191AHAL 749H15143 (HCI rev/sub-version: 0x0709)
		 *
		 * These controllers are really messed-up.
		 *
		 * 1. Their bulk RX endpoint will never report any data unless
		 *    the device was suspended at least once (yes, really).
		 * 2. They will not wakeup when autosuspended and receiving data
		 *    on their bulk RX endpoint from e.g. a keyboard or mouse
		 *    (IOW remote-wakeup support is broken for the bulk endpoint).
		 *
		 * To fix 1. enable runtime-suspend, force-suspend the
		 * HCI and then wake-it up by disabling runtime-suspend.
		 *
		 * To fix 2. clear the HCI's can_wake flag, this way the HCI
		 * will still be autosuspended when it is not open.
		 *
		 * --
		 *
		 * Because these are widespread problems we prefer generic solutions; so
		 * apply this initialization quirk to every controller that gets here,
		 * it should be harmless. The alternative is to not work at all.
		 */
		pm_runtime_allow(&data->udev->dev);

		ret = pm_runtime_suspend(&data->udev->dev);
		if (ret >= 0)
			msleep(200);
		else
			bt_dev_warn(hdev, "CSR: Couldn't suspend the device for our Barrot 8041a02 receive-issue workaround");

		pm_runtime_forbid(&data->udev->dev);

		device_set_wakeup_capable(&data->udev->dev, false);

		/* Re-enable autosuspend if this was requested */
		if (enable_autosuspend)
			usb_enable_autosuspend(data->udev);
	}

	kfree_skb(skb);

	return 0;
}

static int inject_cmd_complete(struct hci_dev *hdev, __u16 opcode)
{
	struct sk_buff *skb;
	struct hci_event_hdr *hdr;
	struct hci_ev_cmd_complete *evt;

	skb = bt_skb_alloc(sizeof(*hdr) + sizeof(*evt) + 1, GFP_KERNEL);
	if (!skb)
		return -ENOMEM;

	hdr = skb_put(skb, sizeof(*hdr));
	hdr->evt = HCI_EV_CMD_COMPLETE;
	hdr->plen = sizeof(*evt) + 1;

	evt = skb_put(skb, sizeof(*evt));
	evt->ncmd = 0x01;
	evt->opcode = cpu_to_le16(opcode);

	skb_put_u8(skb, 0x00);

	hci_skb_pkt_type(skb) = HCI_EVENT_PKT;

	return hci_recv_frame(hdev, skb);
}

static int btusb_recv_bulk_intel(struct btusb_data *data, void *buffer,
				 int count)
{
	struct hci_dev *hdev = data->hdev;

	/* When the device is in bootloader mode, then it can send
	 * events via the bulk endpoint. These events are treated the
	 * same way as the ones received from the interrupt endpoint.
	 */
	if (btintel_test_flag(hdev, INTEL_BOOTLOADER))
		return btusb_recv_intr(data, buffer, count);

	return btusb_recv_bulk(data, buffer, count);
}

static int btusb_recv_event_intel(struct hci_dev *hdev, struct sk_buff *skb)
{
	if (btintel_test_flag(hdev, INTEL_BOOTLOADER)) {
		struct hci_event_hdr *hdr = (void *)skb->data;

		if (skb->len > HCI_EVENT_HDR_SIZE && hdr->evt == 0xff &&
		    hdr->plen > 0) {
			const void *ptr = skb->data + HCI_EVENT_HDR_SIZE + 1;
			unsigned int len = skb->len - HCI_EVENT_HDR_SIZE - 1;

			switch (skb->data[2]) {
			case 0x02:
				/* When switching to the operational firmware
				 * the device sends a vendor specific event
				 * indicating that the bootup completed.
				 */
				btintel_bootup(hdev, ptr, len);
				break;
			case 0x06:
				/* When the firmware loading completes the
				 * device sends out a vendor specific event
				 * indicating the result of the firmware
				 * loading.
				 */
				btintel_secure_send_result(hdev, ptr, len);
				break;
			}
		}
	}

	return hci_recv_frame(hdev, skb);
}

static int btusb_send_frame_intel(struct hci_dev *hdev, struct sk_buff *skb)
{
	struct urb *urb;

	BT_DBG("%s", hdev->name);

	switch (hci_skb_pkt_type(skb)) {
	case HCI_COMMAND_PKT:
		if (btintel_test_flag(hdev, INTEL_BOOTLOADER)) {
			struct hci_command_hdr *cmd = (void *)skb->data;
			__u16 opcode = le16_to_cpu(cmd->opcode);

			/* When in bootloader mode and the command 0xfc09
			 * is received, it needs to be send down the
			 * bulk endpoint. So allocate a bulk URB instead.
			 */
			if (opcode == 0xfc09)
				urb = alloc_bulk_urb(hdev, skb);
			else
				urb = alloc_ctrl_urb(hdev, skb);

			/* When the 0xfc01 command is issued to boot into
			 * the operational firmware, it will actually not
			 * send a command complete event. To keep the flow
			 * control working inject that event here.
			 */
			if (opcode == 0xfc01)
				inject_cmd_complete(hdev, opcode);
		} else {
			urb = alloc_ctrl_urb(hdev, skb);
		}
		if (IS_ERR(urb))
			return PTR_ERR(urb);

		hdev->stat.cmd_tx++;
		return submit_or_queue_tx_urb(hdev, urb);

	case HCI_ACLDATA_PKT:
		urb = alloc_bulk_urb(hdev, skb);
		if (IS_ERR(urb))
			return PTR_ERR(urb);

		hdev->stat.acl_tx++;
		return submit_or_queue_tx_urb(hdev, urb);

	case HCI_SCODATA_PKT:
		if (hci_conn_num(hdev, SCO_LINK) < 1)
			return -ENODEV;

		urb = alloc_isoc_urb(hdev, skb);
		if (IS_ERR(urb))
			return PTR_ERR(urb);

		hdev->stat.sco_tx++;
		return submit_tx_urb(hdev, urb);
	}

	return -EILSEQ;
}

/* UHW CR mapping */
#define MTK_BT_MISC		0x70002510
#define MTK_BT_SUBSYS_RST	0x70002610
#define MTK_UDMA_INT_STA_BT	0x74000024
#define MTK_UDMA_INT_STA_BT1	0x74000308
#define MTK_BT_WDT_STATUS	0x740003A0
#define MTK_EP_RST_OPT		0x74011890
#define MTK_EP_RST_IN_OUT_OPT	0x00010001
#define MTK_BT_RST_DONE		0x00000100
#define MTK_BT_RESET_WAIT_MS	100
#define MTK_BT_RESET_NUM_TRIES	10

static void btusb_mtk_wmt_recv(struct urb *urb)
{
	struct hci_dev *hdev = urb->context;
	struct btusb_data *data = hci_get_drvdata(hdev);
	struct sk_buff *skb;
	int err;

	if (urb->status == 0 && urb->actual_length > 0) {
		hdev->stat.byte_rx += urb->actual_length;

		/* WMT event shouldn't be fragmented and the size should be
		 * less than HCI_WMT_MAX_EVENT_SIZE.
		 */
		skb = bt_skb_alloc(HCI_WMT_MAX_EVENT_SIZE, GFP_ATOMIC);
		if (!skb) {
			hdev->stat.err_rx++;
			kfree(urb->setup_packet);
			return;
		}

		hci_skb_pkt_type(skb) = HCI_EVENT_PKT;
		skb_put_data(skb, urb->transfer_buffer, urb->actual_length);

		/* When someone waits for the WMT event, the skb is being cloned
		 * and being processed the events from there then.
		 */
		if (test_bit(BTUSB_TX_WAIT_VND_EVT, &data->flags)) {
			data->evt_skb = skb_clone(skb, GFP_ATOMIC);
			if (!data->evt_skb) {
				kfree_skb(skb);
				kfree(urb->setup_packet);
				return;
			}
		}

		err = hci_recv_frame(hdev, skb);
		if (err < 0) {
			kfree_skb(data->evt_skb);
			data->evt_skb = NULL;
			kfree(urb->setup_packet);
			return;
		}

		if (test_and_clear_bit(BTUSB_TX_WAIT_VND_EVT,
				       &data->flags)) {
			/* Barrier to sync with other CPUs */
			smp_mb__after_atomic();
			wake_up_bit(&data->flags,
				    BTUSB_TX_WAIT_VND_EVT);
		}
		kfree(urb->setup_packet);
		return;
	} else if (urb->status == -ENOENT) {
		/* Avoid suspend failed when usb_kill_urb */
		return;
	}

	usb_mark_last_busy(data->udev);

	/* The URB complete handler is still called with urb->actual_length = 0
	 * when the event is not available, so we should keep re-submitting
	 * URB until WMT event returns, Also, It's necessary to wait some time
	 * between the two consecutive control URBs to relax the target device
	 * to generate the event. Otherwise, the WMT event cannot return from
	 * the device successfully.
	 */
	udelay(500);

	usb_anchor_urb(urb, &data->ctrl_anchor);
	err = usb_submit_urb(urb, GFP_ATOMIC);
	if (err < 0) {
		kfree(urb->setup_packet);
		/* -EPERM: urb is being killed;
		 * -ENODEV: device got disconnected
		 */
		if (err != -EPERM && err != -ENODEV)
			bt_dev_err(hdev, "urb %p failed to resubmit (%d)",
				   urb, -err);
		usb_unanchor_urb(urb);
	}
}

static int btusb_mtk_submit_wmt_recv_urb(struct hci_dev *hdev)
{
	struct btusb_data *data = hci_get_drvdata(hdev);
	struct usb_ctrlrequest *dr;
	unsigned char *buf;
	int err, size = 64;
	unsigned int pipe;
	struct urb *urb;

	urb = usb_alloc_urb(0, GFP_KERNEL);
	if (!urb)
		return -ENOMEM;

	dr = kmalloc(sizeof(*dr), GFP_KERNEL);
	if (!dr) {
		usb_free_urb(urb);
		return -ENOMEM;
	}

	dr->bRequestType = USB_TYPE_VENDOR | USB_DIR_IN;
	dr->bRequest     = 1;
	dr->wIndex       = cpu_to_le16(0);
	dr->wValue       = cpu_to_le16(48);
	dr->wLength      = cpu_to_le16(size);

	buf = kmalloc(size, GFP_KERNEL);
	if (!buf) {
		kfree(dr);
		usb_free_urb(urb);
		return -ENOMEM;
	}

	pipe = usb_rcvctrlpipe(data->udev, 0);

	usb_fill_control_urb(urb, data->udev, pipe, (void *)dr,
			     buf, size, btusb_mtk_wmt_recv, hdev);

	urb->transfer_flags |= URB_FREE_BUFFER;

	usb_anchor_urb(urb, &data->ctrl_anchor);
	err = usb_submit_urb(urb, GFP_KERNEL);
	if (err < 0) {
		if (err != -EPERM && err != -ENODEV)
			bt_dev_err(hdev, "urb %p submission failed (%d)",
				   urb, -err);
		usb_unanchor_urb(urb);
	}

	usb_free_urb(urb);

	return err;
}

static int btusb_mtk_hci_wmt_sync(struct hci_dev *hdev,
				  struct btmtk_hci_wmt_params *wmt_params)
{
	struct btusb_data *data = hci_get_drvdata(hdev);
	struct btmtk_hci_wmt_evt_funcc *wmt_evt_funcc;
	u32 hlen, status = BTMTK_WMT_INVALID;
	struct btmtk_hci_wmt_evt *wmt_evt;
	struct btmtk_hci_wmt_cmd *wc;
	struct btmtk_wmt_hdr *hdr;
	int err;

	/* Send the WMT command and wait until the WMT event returns */
	hlen = sizeof(*hdr) + wmt_params->dlen;
	if (hlen > 255)
		return -EINVAL;

	wc = kzalloc(hlen, GFP_KERNEL);
	if (!wc)
		return -ENOMEM;

	hdr = &wc->hdr;
	hdr->dir = 1;
	hdr->op = wmt_params->op;
	hdr->dlen = cpu_to_le16(wmt_params->dlen + 1);
	hdr->flag = wmt_params->flag;
	memcpy(wc->data, wmt_params->data, wmt_params->dlen);

	set_bit(BTUSB_TX_WAIT_VND_EVT, &data->flags);

	err = __hci_cmd_send(hdev, 0xfc6f, hlen, wc);

	if (err < 0) {
		clear_bit(BTUSB_TX_WAIT_VND_EVT, &data->flags);
		goto err_free_wc;
	}

	/* Submit control IN URB on demand to process the WMT event */
	err = btusb_mtk_submit_wmt_recv_urb(hdev);
	if (err < 0)
		goto err_free_wc;

	/* The vendor specific WMT commands are all answered by a vendor
	 * specific event and will have the Command Status or Command
	 * Complete as with usual HCI command flow control.
	 *
	 * After sending the command, wait for BTUSB_TX_WAIT_VND_EVT
	 * state to be cleared. The driver specific event receive routine
	 * will clear that state and with that indicate completion of the
	 * WMT command.
	 */
	err = wait_on_bit_timeout(&data->flags, BTUSB_TX_WAIT_VND_EVT,
				  TASK_INTERRUPTIBLE, HCI_INIT_TIMEOUT);
	if (err == -EINTR) {
		bt_dev_err(hdev, "Execution of wmt command interrupted");
		clear_bit(BTUSB_TX_WAIT_VND_EVT, &data->flags);
		goto err_free_wc;
	}

	if (err) {
		bt_dev_err(hdev, "Execution of wmt command timed out");
		clear_bit(BTUSB_TX_WAIT_VND_EVT, &data->flags);
		err = -ETIMEDOUT;
		goto err_free_wc;
	}

	/* Parse and handle the return WMT event */
	wmt_evt = (struct btmtk_hci_wmt_evt *)data->evt_skb->data;
	if (wmt_evt->whdr.op != hdr->op) {
		bt_dev_err(hdev, "Wrong op received %d expected %d",
			   wmt_evt->whdr.op, hdr->op);
		err = -EIO;
		goto err_free_skb;
	}

	switch (wmt_evt->whdr.op) {
	case BTMTK_WMT_SEMAPHORE:
		if (wmt_evt->whdr.flag == 2)
			status = BTMTK_WMT_PATCH_UNDONE;
		else
			status = BTMTK_WMT_PATCH_DONE;
		break;
	case BTMTK_WMT_FUNC_CTRL:
		wmt_evt_funcc = (struct btmtk_hci_wmt_evt_funcc *)wmt_evt;
		if (be16_to_cpu(wmt_evt_funcc->status) == 0x404)
			status = BTMTK_WMT_ON_DONE;
		else if (be16_to_cpu(wmt_evt_funcc->status) == 0x420)
			status = BTMTK_WMT_ON_PROGRESS;
		else
			status = BTMTK_WMT_ON_UNDONE;
		break;
	case BTMTK_WMT_PATCH_DWNLD:
		if (wmt_evt->whdr.flag == 2)
			status = BTMTK_WMT_PATCH_DONE;
		else if (wmt_evt->whdr.flag == 1)
			status = BTMTK_WMT_PATCH_PROGRESS;
		else
			status = BTMTK_WMT_PATCH_UNDONE;
		break;
	}

	if (wmt_params->status)
		*wmt_params->status = status;

err_free_skb:
	kfree_skb(data->evt_skb);
	data->evt_skb = NULL;
err_free_wc:
	kfree(wc);
	return err;
}

static int btusb_mtk_func_query(struct hci_dev *hdev)
{
	struct btmtk_hci_wmt_params wmt_params;
	int status, err;
	u8 param = 0;

	/* Query whether the function is enabled */
	wmt_params.op = BTMTK_WMT_FUNC_CTRL;
	wmt_params.flag = 4;
	wmt_params.dlen = sizeof(param);
	wmt_params.data = &param;
	wmt_params.status = &status;

	err = btusb_mtk_hci_wmt_sync(hdev, &wmt_params);
	if (err < 0) {
		bt_dev_err(hdev, "Failed to query function status (%d)", err);
		return err;
	}

	return status;
}

static int btusb_mtk_uhw_reg_write(struct btusb_data *data, u32 reg, u32 val)
{
	struct hci_dev *hdev = data->hdev;
	int pipe, err;
	void *buf;

	buf = kzalloc(4, GFP_KERNEL);
	if (!buf)
		return -ENOMEM;

	put_unaligned_le32(val, buf);

	pipe = usb_sndctrlpipe(data->udev, 0);
	err = usb_control_msg(data->udev, pipe, 0x02,
			      0x5E,
			      reg >> 16, reg & 0xffff,
			      buf, 4, USB_CTRL_SET_TIMEOUT);
	if (err < 0) {
		bt_dev_err(hdev, "Failed to write uhw reg(%d)", err);
		goto err_free_buf;
	}

err_free_buf:
	kfree(buf);

	return err;
}

static int btusb_mtk_uhw_reg_read(struct btusb_data *data, u32 reg, u32 *val)
{
	struct hci_dev *hdev = data->hdev;
	int pipe, err;
	void *buf;

	buf = kzalloc(4, GFP_KERNEL);
	if (!buf)
		return -ENOMEM;

	pipe = usb_rcvctrlpipe(data->udev, 0);
	err = usb_control_msg(data->udev, pipe, 0x01,
			      0xDE,
			      reg >> 16, reg & 0xffff,
			      buf, 4, USB_CTRL_SET_TIMEOUT);
	if (err < 0) {
		bt_dev_err(hdev, "Failed to read uhw reg(%d)", err);
		goto err_free_buf;
	}

	*val = get_unaligned_le32(buf);
	bt_dev_dbg(hdev, "reg=%x, value=0x%08x", reg, *val);

err_free_buf:
	kfree(buf);

	return err;
}

static int btusb_mtk_reg_read(struct btusb_data *data, u32 reg, u32 *val)
{
	int pipe, err, size = sizeof(u32);
	void *buf;

	buf = kzalloc(size, GFP_KERNEL);
	if (!buf)
		return -ENOMEM;

	pipe = usb_rcvctrlpipe(data->udev, 0);
	err = usb_control_msg(data->udev, pipe, 0x63,
			      USB_TYPE_VENDOR | USB_DIR_IN,
			      reg >> 16, reg & 0xffff,
			      buf, size, USB_CTRL_SET_TIMEOUT);
	if (err < 0)
		goto err_free_buf;

	*val = get_unaligned_le32(buf);

err_free_buf:
	kfree(buf);

	return err;
}

static int btusb_mtk_id_get(struct btusb_data *data, u32 reg, u32 *id)
{
	return btusb_mtk_reg_read(data, reg, id);
}

static int btusb_mtk_setup(struct hci_dev *hdev)
{
	struct btusb_data *data = hci_get_drvdata(hdev);
	struct btmtk_hci_wmt_params wmt_params;
	ktime_t calltime, delta, rettime;
	struct btmtk_tci_sleep tci_sleep;
	unsigned long long duration;
	struct sk_buff *skb;
	const char *fwname;
	int err, status;
	u32 dev_id;
	char fw_bin_name[64];
	u32 fw_version = 0;
	u8 param;

	calltime = ktime_get();

	err = btusb_mtk_id_get(data, 0x80000008, &dev_id);
	if (err < 0) {
		bt_dev_err(hdev, "Failed to get device id (%d)", err);
		return err;
	}

	if (!dev_id) {
		err = btusb_mtk_id_get(data, 0x70010200, &dev_id);
		if (err < 0) {
			bt_dev_err(hdev, "Failed to get device id (%d)", err);
			return err;
		}
		err = btusb_mtk_id_get(data, 0x80021004, &fw_version);
		if (err < 0) {
			bt_dev_err(hdev, "Failed to get fw version (%d)", err);
			return err;
		}
	}

	switch (dev_id) {
	case 0x7663:
		fwname = FIRMWARE_MT7663;
		break;
	case 0x7668:
		fwname = FIRMWARE_MT7668;
		break;
	case 0x7922:
	case 0x7961:
		snprintf(fw_bin_name, sizeof(fw_bin_name),
			"mediatek/BT_RAM_CODE_MT%04x_1_%x_hdr.bin",
			 dev_id & 0xffff, (fw_version & 0xff) + 1);
		err = btmtk_setup_firmware_79xx(hdev, fw_bin_name,
						btusb_mtk_hci_wmt_sync);
		if (err < 0) {
			bt_dev_err(hdev, "Failed to set up firmware (%d)", err);
			return err;
		}

		/* It's Device EndPoint Reset Option Register */
		btusb_mtk_uhw_reg_write(data, MTK_EP_RST_OPT, MTK_EP_RST_IN_OUT_OPT);

		/* Enable Bluetooth protocol */
		param = 1;
		wmt_params.op = BTMTK_WMT_FUNC_CTRL;
		wmt_params.flag = 0;
		wmt_params.dlen = sizeof(param);
		wmt_params.data = &param;
		wmt_params.status = NULL;

		err = btusb_mtk_hci_wmt_sync(hdev, &wmt_params);
		if (err < 0) {
			bt_dev_err(hdev, "Failed to send wmt func ctrl (%d)", err);
			return err;
		}

		hci_set_msft_opcode(hdev, 0xFD30);
		hci_set_aosp_capable(hdev);
		goto done;
	default:
		bt_dev_err(hdev, "Unsupported hardware variant (%08x)",
			   dev_id);
		return -ENODEV;
	}

	/* Query whether the firmware is already download */
	wmt_params.op = BTMTK_WMT_SEMAPHORE;
	wmt_params.flag = 1;
	wmt_params.dlen = 0;
	wmt_params.data = NULL;
	wmt_params.status = &status;

	err = btusb_mtk_hci_wmt_sync(hdev, &wmt_params);
	if (err < 0) {
		bt_dev_err(hdev, "Failed to query firmware status (%d)", err);
		return err;
	}

	if (status == BTMTK_WMT_PATCH_DONE) {
		bt_dev_info(hdev, "firmware already downloaded");
		goto ignore_setup_fw;
	}

	/* Setup a firmware which the device definitely requires */
	err = btmtk_setup_firmware(hdev, fwname,
				   btusb_mtk_hci_wmt_sync);
	if (err < 0)
		return err;

ignore_setup_fw:
	err = readx_poll_timeout(btusb_mtk_func_query, hdev, status,
				 status < 0 || status != BTMTK_WMT_ON_PROGRESS,
				 2000, 5000000);
	/* -ETIMEDOUT happens */
	if (err < 0)
		return err;

	/* The other errors happen in btusb_mtk_func_query */
	if (status < 0)
		return status;

	if (status == BTMTK_WMT_ON_DONE) {
		bt_dev_info(hdev, "function already on");
		goto ignore_func_on;
	}

	/* Enable Bluetooth protocol */
	param = 1;
	wmt_params.op = BTMTK_WMT_FUNC_CTRL;
	wmt_params.flag = 0;
	wmt_params.dlen = sizeof(param);
	wmt_params.data = &param;
	wmt_params.status = NULL;

	err = btusb_mtk_hci_wmt_sync(hdev, &wmt_params);
	if (err < 0) {
		bt_dev_err(hdev, "Failed to send wmt func ctrl (%d)", err);
		return err;
	}

ignore_func_on:
	/* Apply the low power environment setup */
	tci_sleep.mode = 0x5;
	tci_sleep.duration = cpu_to_le16(0x640);
	tci_sleep.host_duration = cpu_to_le16(0x640);
	tci_sleep.host_wakeup_pin = 0;
	tci_sleep.time_compensation = 0;

	skb = __hci_cmd_sync(hdev, 0xfc7a, sizeof(tci_sleep), &tci_sleep,
			     HCI_INIT_TIMEOUT);
	if (IS_ERR(skb)) {
		err = PTR_ERR(skb);
		bt_dev_err(hdev, "Failed to apply low power setting (%d)", err);
		return err;
	}
	kfree_skb(skb);

done:
	rettime = ktime_get();
	delta = ktime_sub(rettime, calltime);
	duration = (unsigned long long)ktime_to_ns(delta) >> 10;

	bt_dev_info(hdev, "Device setup in %llu usecs", duration);

	return 0;
}

static int btusb_mtk_shutdown(struct hci_dev *hdev)
{
	struct btmtk_hci_wmt_params wmt_params;
	u8 param = 0;
	int err;

	/* Disable the device */
	wmt_params.op = BTMTK_WMT_FUNC_CTRL;
	wmt_params.flag = 0;
	wmt_params.dlen = sizeof(param);
	wmt_params.data = &param;
	wmt_params.status = NULL;

	err = btusb_mtk_hci_wmt_sync(hdev, &wmt_params);
	if (err < 0) {
		bt_dev_err(hdev, "Failed to send wmt func ctrl (%d)", err);
		return err;
	}

	return 0;
}

static void btusb_mtk_cmd_timeout(struct hci_dev *hdev)
{
	struct btusb_data *data = hci_get_drvdata(hdev);
	u32 val;
	int err, retry = 0;

	/* It's MediaTek specific bluetooth reset mechanism via USB */
	if (test_and_set_bit(BTUSB_HW_RESET_ACTIVE, &data->flags)) {
		bt_dev_err(hdev, "last reset failed? Not resetting again");
		return;
	}

	err = usb_autopm_get_interface(data->intf);
	if (err < 0)
		return;

	btusb_stop_traffic(data);
	usb_kill_anchored_urbs(&data->tx_anchor);

	/* It's Device EndPoint Reset Option Register */
	bt_dev_dbg(hdev, "Initiating reset mechanism via uhw");
	btusb_mtk_uhw_reg_write(data, MTK_EP_RST_OPT, MTK_EP_RST_IN_OUT_OPT);
	btusb_mtk_uhw_reg_read(data, MTK_BT_WDT_STATUS, &val);

	/* Reset the bluetooth chip via USB interface. */
	btusb_mtk_uhw_reg_write(data, MTK_BT_SUBSYS_RST, 1);
	btusb_mtk_uhw_reg_write(data, MTK_UDMA_INT_STA_BT, 0x000000FF);
	btusb_mtk_uhw_reg_read(data, MTK_UDMA_INT_STA_BT, &val);
	btusb_mtk_uhw_reg_write(data, MTK_UDMA_INT_STA_BT1, 0x000000FF);
	btusb_mtk_uhw_reg_read(data, MTK_UDMA_INT_STA_BT1, &val);
	/* MT7921 need to delay 20ms between toggle reset bit */
	msleep(20);
	btusb_mtk_uhw_reg_write(data, MTK_BT_SUBSYS_RST, 0);
	btusb_mtk_uhw_reg_read(data, MTK_BT_SUBSYS_RST, &val);

	/* Poll the register until reset is completed */
	do {
		btusb_mtk_uhw_reg_read(data, MTK_BT_MISC, &val);
		if (val & MTK_BT_RST_DONE) {
			bt_dev_dbg(hdev, "Bluetooth Reset Successfully");
			break;
		}

		bt_dev_dbg(hdev, "Polling Bluetooth Reset CR");
		retry++;
		msleep(MTK_BT_RESET_WAIT_MS);
	} while (retry < MTK_BT_RESET_NUM_TRIES);

	btusb_mtk_id_get(data, 0x70010200, &val);
	if (!val)
		bt_dev_err(hdev, "Can't get device id, subsys reset fail.");

	usb_queue_reset_device(data->intf);

	clear_bit(BTUSB_HW_RESET_ACTIVE, &data->flags);
}

static int btusb_recv_acl_mtk(struct hci_dev *hdev, struct sk_buff *skb)
{
	struct btusb_data *data = hci_get_drvdata(hdev);
	u16 handle = le16_to_cpu(hci_acl_hdr(skb)->handle);

	switch (handle) {
	case 0xfc6f:		/* Firmware dump from device */
		/* When the firmware hangs, the device can no longer
		 * suspend and thus disable auto-suspend.
		 */
		usb_disable_autosuspend(data->udev);
		fallthrough;
	case 0x05ff:		/* Firmware debug logging 1 */
	case 0x05fe:		/* Firmware debug logging 2 */
		return hci_recv_diag(hdev, skb);
	}

	return hci_recv_frame(hdev, skb);
}

#ifdef CONFIG_PM
/* Configure an out-of-band gpio as wake-up pin, if specified in device tree */
static int marvell_config_oob_wake(struct hci_dev *hdev)
{
	struct sk_buff *skb;
	struct btusb_data *data = hci_get_drvdata(hdev);
	struct device *dev = &data->udev->dev;
	u16 pin, gap, opcode;
	int ret;
	u8 cmd[5];

	/* Move on if no wakeup pin specified */
	if (of_property_read_u16(dev->of_node, "marvell,wakeup-pin", &pin) ||
	    of_property_read_u16(dev->of_node, "marvell,wakeup-gap-ms", &gap))
		return 0;

	/* Vendor specific command to configure a GPIO as wake-up pin */
	opcode = hci_opcode_pack(0x3F, 0x59);
	cmd[0] = opcode & 0xFF;
	cmd[1] = opcode >> 8;
	cmd[2] = 2; /* length of parameters that follow */
	cmd[3] = pin;
	cmd[4] = gap; /* time in ms, for which wakeup pin should be asserted */

	skb = bt_skb_alloc(sizeof(cmd), GFP_KERNEL);
	if (!skb) {
		bt_dev_err(hdev, "%s: No memory", __func__);
		return -ENOMEM;
	}

	skb_put_data(skb, cmd, sizeof(cmd));
	hci_skb_pkt_type(skb) = HCI_COMMAND_PKT;

	ret = btusb_send_frame(hdev, skb);
	if (ret) {
		bt_dev_err(hdev, "%s: configuration failed", __func__);
		kfree_skb(skb);
		return ret;
	}

	return 0;
}
#endif

static int btusb_set_bdaddr_marvell(struct hci_dev *hdev,
				    const bdaddr_t *bdaddr)
{
	struct sk_buff *skb;
	u8 buf[8];
	long ret;

	buf[0] = 0xfe;
	buf[1] = sizeof(bdaddr_t);
	memcpy(buf + 2, bdaddr, sizeof(bdaddr_t));

	skb = __hci_cmd_sync(hdev, 0xfc22, sizeof(buf), buf, HCI_INIT_TIMEOUT);
	if (IS_ERR(skb)) {
		ret = PTR_ERR(skb);
		bt_dev_err(hdev, "changing Marvell device address failed (%ld)",
			   ret);
		return ret;
	}
	kfree_skb(skb);

	return 0;
}

static int btusb_set_bdaddr_ath3012(struct hci_dev *hdev,
				    const bdaddr_t *bdaddr)
{
	struct sk_buff *skb;
	u8 buf[10];
	long ret;

	buf[0] = 0x01;
	buf[1] = 0x01;
	buf[2] = 0x00;
	buf[3] = sizeof(bdaddr_t);
	memcpy(buf + 4, bdaddr, sizeof(bdaddr_t));

	skb = __hci_cmd_sync(hdev, 0xfc0b, sizeof(buf), buf, HCI_INIT_TIMEOUT);
	if (IS_ERR(skb)) {
		ret = PTR_ERR(skb);
		bt_dev_err(hdev, "Change address command failed (%ld)", ret);
		return ret;
	}
	kfree_skb(skb);

	return 0;
}

static int btusb_set_bdaddr_wcn6855(struct hci_dev *hdev,
				const bdaddr_t *bdaddr)
{
	struct sk_buff *skb;
	u8 buf[6];
	long ret;

	memcpy(buf, bdaddr, sizeof(bdaddr_t));

	skb = __hci_cmd_sync_ev(hdev, 0xfc14, sizeof(buf), buf,
				HCI_EV_CMD_COMPLETE, HCI_INIT_TIMEOUT);
	if (IS_ERR(skb)) {
		ret = PTR_ERR(skb);
		bt_dev_err(hdev, "Change address command failed (%ld)", ret);
		return ret;
	}
	kfree_skb(skb);

	return 0;
}

#define QCA_DFU_PACKET_LEN	4096

#define QCA_GET_TARGET_VERSION	0x09
#define QCA_CHECK_STATUS	0x05
#define QCA_DFU_DOWNLOAD	0x01

#define QCA_SYSCFG_UPDATED	0x40
#define QCA_PATCH_UPDATED	0x80
#define QCA_DFU_TIMEOUT		3000
#define QCA_FLAG_MULTI_NVM      0x80
#define QCA_BT_RESET_WAIT_MS    100

#define WCN6855_2_0_RAM_VERSION_GF 0x400c1200
#define WCN6855_2_1_RAM_VERSION_GF 0x400c1211

struct qca_version {
	__le32	rom_version;
	__le32	patch_version;
	__le32	ram_version;
	__u8	chip_id;
	__u8	platform_id;
	__le16	flag;
	__u8	reserved[4];
} __packed;

struct qca_rampatch_version {
	__le16	rom_version_high;
	__le16  rom_version_low;
	__le16	patch_version;
} __packed;

struct qca_device_info {
	u32	rom_version;
	u8	rampatch_hdr;	/* length of header in rampatch */
	u8	nvm_hdr;	/* length of header in NVM */
	u8	ver_offset;	/* offset of version structure in rampatch */
};

static const struct qca_device_info qca_devices_table[] = {
	{ 0x00000100, 20, 4,  8 }, /* Rome 1.0 */
	{ 0x00000101, 20, 4,  8 }, /* Rome 1.1 */
	{ 0x00000200, 28, 4, 16 }, /* Rome 2.0 */
	{ 0x00000201, 28, 4, 16 }, /* Rome 2.1 */
	{ 0x00000300, 28, 4, 16 }, /* Rome 3.0 */
	{ 0x00000302, 28, 4, 16 }, /* Rome 3.2 */
	{ 0x00130100, 40, 4, 16 }, /* WCN6855 1.0 */
	{ 0x00130200, 40, 4, 16 }, /* WCN6855 2.0 */
	{ 0x00130201, 40, 4, 16 }, /* WCN6855 2.1 */
	{ 0x00190200, 40, 4, 16 }, /* WCN785x 2.0 */
};

static int btusb_qca_send_vendor_req(struct usb_device *udev, u8 request,
				     void *data, u16 size)
{
	int pipe, err;
	u8 *buf;

	buf = kmalloc(size, GFP_KERNEL);
	if (!buf)
		return -ENOMEM;

	/* Found some of USB hosts have IOT issues with ours so that we should
	 * not wait until HCI layer is ready.
	 */
	pipe = usb_rcvctrlpipe(udev, 0);
	err = usb_control_msg(udev, pipe, request, USB_TYPE_VENDOR | USB_DIR_IN,
			      0, 0, buf, size, USB_CTRL_SET_TIMEOUT);
	if (err < 0) {
		dev_err(&udev->dev, "Failed to access otp area (%d)", err);
		goto done;
	}

	memcpy(data, buf, size);

done:
	kfree(buf);

	return err;
}

static int btusb_setup_qca_download_fw(struct hci_dev *hdev,
				       const struct firmware *firmware,
				       size_t hdr_size)
{
	struct btusb_data *btdata = hci_get_drvdata(hdev);
	struct usb_device *udev = btdata->udev;
	size_t count, size, sent = 0;
	int pipe, len, err;
	u8 *buf;

	buf = kmalloc(QCA_DFU_PACKET_LEN, GFP_KERNEL);
	if (!buf)
		return -ENOMEM;

	count = firmware->size;

	size = min_t(size_t, count, hdr_size);
	memcpy(buf, firmware->data, size);

	/* USB patches should go down to controller through USB path
	 * because binary format fits to go down through USB channel.
	 * USB control path is for patching headers and USB bulk is for
	 * patch body.
	 */
	pipe = usb_sndctrlpipe(udev, 0);
	err = usb_control_msg(udev, pipe, QCA_DFU_DOWNLOAD, USB_TYPE_VENDOR,
			      0, 0, buf, size, USB_CTRL_SET_TIMEOUT);
	if (err < 0) {
		bt_dev_err(hdev, "Failed to send headers (%d)", err);
		goto done;
	}

	sent += size;
	count -= size;

	/* ep2 need time to switch from function acl to function dfu,
	 * so we add 20ms delay here.
	 */
	msleep(20);

	while (count) {
		size = min_t(size_t, count, QCA_DFU_PACKET_LEN);

		memcpy(buf, firmware->data + sent, size);

		pipe = usb_sndbulkpipe(udev, 0x02);
		err = usb_bulk_msg(udev, pipe, buf, size, &len,
				   QCA_DFU_TIMEOUT);
		if (err < 0) {
			bt_dev_err(hdev, "Failed to send body at %zd of %zd (%d)",
				   sent, firmware->size, err);
			break;
		}

		if (size != len) {
			bt_dev_err(hdev, "Failed to get bulk buffer");
			err = -EILSEQ;
			break;
		}

		sent  += size;
		count -= size;
	}

done:
	kfree(buf);
	return err;
}

static int btusb_setup_qca_load_rampatch(struct hci_dev *hdev,
					 struct qca_version *ver,
					 const struct qca_device_info *info)
{
	struct qca_rampatch_version *rver;
	const struct firmware *fw;
	u32 ver_rom, ver_patch, rver_rom;
	u16 rver_rom_low, rver_rom_high, rver_patch;
	char fwname[64];
	int err;

	ver_rom = le32_to_cpu(ver->rom_version);
	ver_patch = le32_to_cpu(ver->patch_version);

	snprintf(fwname, sizeof(fwname), "qca/rampatch_usb_%08x.bin", ver_rom);

	err = request_firmware(&fw, fwname, &hdev->dev);
	if (err) {
		bt_dev_err(hdev, "failed to request rampatch file: %s (%d)",
			   fwname, err);
		return err;
	}

	bt_dev_info(hdev, "using rampatch file: %s", fwname);

	rver = (struct qca_rampatch_version *)(fw->data + info->ver_offset);
	rver_rom_low = le16_to_cpu(rver->rom_version_low);
	rver_patch = le16_to_cpu(rver->patch_version);

	if (ver_rom & ~0xffffU) {
		rver_rom_high = le16_to_cpu(rver->rom_version_high);
		rver_rom = le32_to_cpu(rver_rom_high << 16 | rver_rom_low);
	} else {
		rver_rom = rver_rom_low;
	}

	bt_dev_info(hdev, "QCA: patch rome 0x%x build 0x%x, "
		    "firmware rome 0x%x build 0x%x",
		    rver_rom, rver_patch, ver_rom, ver_patch);

	if (rver_rom != ver_rom || rver_patch <= ver_patch) {
		bt_dev_err(hdev, "rampatch file version did not match with firmware");
		err = -EINVAL;
		goto done;
	}

	err = btusb_setup_qca_download_fw(hdev, fw, info->rampatch_hdr);

done:
	release_firmware(fw);

	return err;
}

static void btusb_generate_qca_nvm_name(char *fwname, size_t max_size,
					const struct qca_version *ver)
{
	u32 rom_version = le32_to_cpu(ver->rom_version);
	u16 flag = le16_to_cpu(ver->flag);

	if (((flag >> 8) & 0xff) == QCA_FLAG_MULTI_NVM) {
		/* The board_id should be split into two bytes
		 * The 1st byte is chip ID, and the 2nd byte is platform ID
		 * For example, board ID 0x010A, 0x01 is platform ID. 0x0A is chip ID
		 * we have several platforms, and platform IDs are continuously added
		 * Platform ID:
		 * 0x00 is for Mobile
		 * 0x01 is for X86
		 * 0x02 is for Automotive
		 * 0x03 is for Consumer electronic
		 */
		u16 board_id = (ver->chip_id << 8) + ver->platform_id;
		const char *variant;

		switch (le32_to_cpu(ver->ram_version)) {
		case WCN6855_2_0_RAM_VERSION_GF:
		case WCN6855_2_1_RAM_VERSION_GF:
			variant = "_gf";
			break;
		default:
			variant = "";
			break;
		}

		if (board_id == 0) {
			snprintf(fwname, max_size, "qca/nvm_usb_%08x%s.bin",
				rom_version, variant);
		} else {
			snprintf(fwname, max_size, "qca/nvm_usb_%08x%s_%04x.bin",
				rom_version, variant, board_id);
		}
	} else {
		snprintf(fwname, max_size, "qca/nvm_usb_%08x.bin",
			rom_version);
	}

}

static int btusb_setup_qca_load_nvm(struct hci_dev *hdev,
				    struct qca_version *ver,
				    const struct qca_device_info *info)
{
	const struct firmware *fw;
	char fwname[64];
	int err;

	btusb_generate_qca_nvm_name(fwname, sizeof(fwname), ver);

	err = request_firmware(&fw, fwname, &hdev->dev);
	if (err) {
		bt_dev_err(hdev, "failed to request NVM file: %s (%d)",
			   fwname, err);
		return err;
	}

	bt_dev_info(hdev, "using NVM file: %s", fwname);

	err = btusb_setup_qca_download_fw(hdev, fw, info->nvm_hdr);

	release_firmware(fw);

	return err;
}

/* identify the ROM version and check whether patches are needed */
static bool btusb_qca_need_patch(struct usb_device *udev)
{
	struct qca_version ver;

	if (btusb_qca_send_vendor_req(udev, QCA_GET_TARGET_VERSION, &ver,
				      sizeof(ver)) < 0)
		return false;
	/* only low ROM versions need patches */
	return !(le32_to_cpu(ver.rom_version) & ~0xffffU);
}

static int btusb_setup_qca(struct hci_dev *hdev)
{
	struct btusb_data *btdata = hci_get_drvdata(hdev);
	struct usb_device *udev = btdata->udev;
	const struct qca_device_info *info = NULL;
	struct qca_version ver;
	u32 ver_rom;
	u8 status;
	int i, err;

	err = btusb_qca_send_vendor_req(udev, QCA_GET_TARGET_VERSION, &ver,
					sizeof(ver));
	if (err < 0)
		return err;

	ver_rom = le32_to_cpu(ver.rom_version);

	for (i = 0; i < ARRAY_SIZE(qca_devices_table); i++) {
		if (ver_rom == qca_devices_table[i].rom_version)
			info = &qca_devices_table[i];
	}
	if (!info) {
		/* If the rom_version is not matched in the qca_devices_table
		 * and the high ROM version is not zero, we assume this chip no
		 * need to load the rampatch and nvm.
		 */
		if (ver_rom & ~0xffffU)
			return 0;

		bt_dev_err(hdev, "don't support firmware rome 0x%x", ver_rom);
		return -ENODEV;
	}

	err = btusb_qca_send_vendor_req(udev, QCA_CHECK_STATUS, &status,
					sizeof(status));
	if (err < 0)
		return err;

	if (!(status & QCA_PATCH_UPDATED)) {
		err = btusb_setup_qca_load_rampatch(hdev, &ver, info);
		if (err < 0)
			return err;
	}

	err = btusb_qca_send_vendor_req(udev, QCA_GET_TARGET_VERSION, &ver,
					sizeof(ver));
	if (err < 0)
		return err;

	if (!(status & QCA_SYSCFG_UPDATED)) {
		err = btusb_setup_qca_load_nvm(hdev, &ver, info);
		if (err < 0)
			return err;

<<<<<<< HEAD
		/* WCN6855 2.1 will reset to apply firmware downloaded here, so
		 * wait ~100ms for reset Done then go ahead, otherwise, it maybe
		 * cause potential enable failure.
		 */
		if (info->rom_version == 0x00130201)
=======
		/* WCN6855 2.1 and later will reset to apply firmware downloaded here, so
		 * wait ~100ms for reset Done then go ahead, otherwise, it maybe
		 * cause potential enable failure.
		 */
		if (info->rom_version >= 0x00130201)
>>>>>>> 88084a3d
			msleep(QCA_BT_RESET_WAIT_MS);
	}

	/* Mark HCI_OP_ENHANCED_SETUP_SYNC_CONN as broken as it doesn't seem to
	 * work with the likes of HSP/HFP mSBC.
	 */
	set_bit(HCI_QUIRK_BROKEN_ENHANCED_SETUP_SYNC_CONN, &hdev->quirks);
	set_bit(HCI_QUIRK_BROKEN_ERR_DATA_REPORTING, &hdev->quirks);

	return 0;
}

static inline int __set_diag_interface(struct hci_dev *hdev)
{
	struct btusb_data *data = hci_get_drvdata(hdev);
	struct usb_interface *intf = data->diag;
	int i;

	if (!data->diag)
		return -ENODEV;

	data->diag_tx_ep = NULL;
	data->diag_rx_ep = NULL;

	for (i = 0; i < intf->cur_altsetting->desc.bNumEndpoints; i++) {
		struct usb_endpoint_descriptor *ep_desc;

		ep_desc = &intf->cur_altsetting->endpoint[i].desc;

		if (!data->diag_tx_ep && usb_endpoint_is_bulk_out(ep_desc)) {
			data->diag_tx_ep = ep_desc;
			continue;
		}

		if (!data->diag_rx_ep && usb_endpoint_is_bulk_in(ep_desc)) {
			data->diag_rx_ep = ep_desc;
			continue;
		}
	}

	if (!data->diag_tx_ep || !data->diag_rx_ep) {
		bt_dev_err(hdev, "invalid diagnostic descriptors");
		return -ENODEV;
	}

	return 0;
}

static struct urb *alloc_diag_urb(struct hci_dev *hdev, bool enable)
{
	struct btusb_data *data = hci_get_drvdata(hdev);
	struct sk_buff *skb;
	struct urb *urb;
	unsigned int pipe;

	if (!data->diag_tx_ep)
		return ERR_PTR(-ENODEV);

	urb = usb_alloc_urb(0, GFP_KERNEL);
	if (!urb)
		return ERR_PTR(-ENOMEM);

	skb = bt_skb_alloc(2, GFP_KERNEL);
	if (!skb) {
		usb_free_urb(urb);
		return ERR_PTR(-ENOMEM);
	}

	skb_put_u8(skb, 0xf0);
	skb_put_u8(skb, enable);

	pipe = usb_sndbulkpipe(data->udev, data->diag_tx_ep->bEndpointAddress);

	usb_fill_bulk_urb(urb, data->udev, pipe,
			  skb->data, skb->len, btusb_tx_complete, skb);

	skb->dev = (void *)hdev;

	return urb;
}

static int btusb_bcm_set_diag(struct hci_dev *hdev, bool enable)
{
	struct btusb_data *data = hci_get_drvdata(hdev);
	struct urb *urb;

	if (!data->diag)
		return -ENODEV;

	if (!test_bit(HCI_RUNNING, &hdev->flags))
		return -ENETDOWN;

	urb = alloc_diag_urb(hdev, enable);
	if (IS_ERR(urb))
		return PTR_ERR(urb);

	return submit_or_queue_tx_urb(hdev, urb);
}

#ifdef CONFIG_PM
static irqreturn_t btusb_oob_wake_handler(int irq, void *priv)
{
	struct btusb_data *data = priv;

	pm_wakeup_event(&data->udev->dev, 0);
	pm_system_wakeup();

	/* Disable only if not already disabled (keep it balanced) */
	if (test_and_clear_bit(BTUSB_OOB_WAKE_ENABLED, &data->flags)) {
		disable_irq_nosync(irq);
		disable_irq_wake(irq);
	}
	return IRQ_HANDLED;
}

static const struct of_device_id btusb_match_table[] = {
	{ .compatible = "usb1286,204e" },
	{ .compatible = "usbcf3,e300" }, /* QCA6174A */
	{ .compatible = "usb4ca,301a" }, /* QCA6174A (Lite-On) */
	{ }
};
MODULE_DEVICE_TABLE(of, btusb_match_table);

/* Use an oob wakeup pin? */
static int btusb_config_oob_wake(struct hci_dev *hdev)
{
	struct btusb_data *data = hci_get_drvdata(hdev);
	struct device *dev = &data->udev->dev;
	int irq, ret;

	clear_bit(BTUSB_OOB_WAKE_ENABLED, &data->flags);

	if (!of_match_device(btusb_match_table, dev))
		return 0;

	/* Move on if no IRQ specified */
	irq = of_irq_get_byname(dev->of_node, "wakeup");
	if (irq <= 0) {
		bt_dev_dbg(hdev, "%s: no OOB Wakeup IRQ in DT", __func__);
		return 0;
	}

	irq_set_status_flags(irq, IRQ_NOAUTOEN);
	ret = devm_request_irq(&hdev->dev, irq, btusb_oob_wake_handler,
			       0, "OOB Wake-on-BT", data);
	if (ret) {
		bt_dev_err(hdev, "%s: IRQ request failed", __func__);
		return ret;
	}

	ret = device_init_wakeup(dev, true);
	if (ret) {
		bt_dev_err(hdev, "%s: failed to init_wakeup", __func__);
		return ret;
	}

	data->oob_wake_irq = irq;
	bt_dev_info(hdev, "OOB Wake-on-BT configured at IRQ %u", irq);
	return 0;
}
#endif

static void btusb_check_needs_reset_resume(struct usb_interface *intf)
{
	if (dmi_check_system(btusb_needs_reset_resume_table))
		interface_to_usbdev(intf)->quirks |= USB_QUIRK_RESET_RESUME;
}

static bool btusb_wakeup(struct hci_dev *hdev)
{
	struct btusb_data *data = hci_get_drvdata(hdev);

	return device_may_wakeup(&data->udev->dev);
}

static int btusb_shutdown_qca(struct hci_dev *hdev)
{
	struct sk_buff *skb;

	skb = __hci_cmd_sync(hdev, HCI_OP_RESET, 0, NULL, HCI_INIT_TIMEOUT);
	if (IS_ERR(skb)) {
		bt_dev_err(hdev, "HCI reset during shutdown failed");
		return PTR_ERR(skb);
	}
	kfree_skb(skb);

	return 0;
}

static ssize_t force_poll_sync_read(struct file *file, char __user *user_buf,
				    size_t count, loff_t *ppos)
{
	struct btusb_data *data = file->private_data;
	char buf[3];

	buf[0] = data->poll_sync ? 'Y' : 'N';
	buf[1] = '\n';
	buf[2] = '\0';
	return simple_read_from_buffer(user_buf, count, ppos, buf, 2);
}

static ssize_t force_poll_sync_write(struct file *file,
				     const char __user *user_buf,
				     size_t count, loff_t *ppos)
{
	struct btusb_data *data = file->private_data;
	bool enable;
	int err;

	err = kstrtobool_from_user(user_buf, count, &enable);
	if (err)
		return err;

	/* Only allow changes while the adapter is down */
	if (test_bit(HCI_UP, &data->hdev->flags))
		return -EPERM;

	if (data->poll_sync == enable)
		return -EALREADY;

	data->poll_sync = enable;

	return count;
}

static const struct file_operations force_poll_sync_fops = {
	.open		= simple_open,
	.read		= force_poll_sync_read,
	.write		= force_poll_sync_write,
	.llseek		= default_llseek,
};

static int btusb_probe(struct usb_interface *intf,
		       const struct usb_device_id *id)
{
	struct usb_endpoint_descriptor *ep_desc;
	struct gpio_desc *reset_gpio;
	struct btusb_data *data;
	struct hci_dev *hdev;
	unsigned ifnum_base;
	int i, err, priv_size;

	BT_DBG("intf %p id %p", intf, id);

	/* interface numbers are hardcoded in the spec */
	if (intf->cur_altsetting->desc.bInterfaceNumber != 0) {
		if (!(id->driver_info & BTUSB_IFNUM_2))
			return -ENODEV;
		if (intf->cur_altsetting->desc.bInterfaceNumber != 2)
			return -ENODEV;
	}

	ifnum_base = intf->cur_altsetting->desc.bInterfaceNumber;

	if (!id->driver_info) {
		const struct usb_device_id *match;

		match = usb_match_id(intf, blacklist_table);
		if (match)
			id = match;
	}

	if (id->driver_info == BTUSB_IGNORE)
		return -ENODEV;

	if (id->driver_info & BTUSB_ATH3012) {
		struct usb_device *udev = interface_to_usbdev(intf);

		/* Old firmware would otherwise let ath3k driver load
		 * patch and sysconfig files
		 */
		if (le16_to_cpu(udev->descriptor.bcdDevice) <= 0x0001 &&
		    !btusb_qca_need_patch(udev))
			return -ENODEV;
	}

	data = devm_kzalloc(&intf->dev, sizeof(*data), GFP_KERNEL);
	if (!data)
		return -ENOMEM;

	for (i = 0; i < intf->cur_altsetting->desc.bNumEndpoints; i++) {
		ep_desc = &intf->cur_altsetting->endpoint[i].desc;

		if (!data->intr_ep && usb_endpoint_is_int_in(ep_desc)) {
			data->intr_ep = ep_desc;
			continue;
		}

		if (!data->bulk_tx_ep && usb_endpoint_is_bulk_out(ep_desc)) {
			data->bulk_tx_ep = ep_desc;
			continue;
		}

		if (!data->bulk_rx_ep && usb_endpoint_is_bulk_in(ep_desc)) {
			data->bulk_rx_ep = ep_desc;
			continue;
		}
	}

	if (!data->intr_ep || !data->bulk_tx_ep || !data->bulk_rx_ep)
		return -ENODEV;

	if (id->driver_info & BTUSB_AMP) {
		data->cmdreq_type = USB_TYPE_CLASS | 0x01;
		data->cmdreq = 0x2b;
	} else {
		data->cmdreq_type = USB_TYPE_CLASS;
		data->cmdreq = 0x00;
	}

	data->udev = interface_to_usbdev(intf);
	data->intf = intf;

	INIT_WORK(&data->work, btusb_work);
	INIT_WORK(&data->waker, btusb_waker);
	INIT_DELAYED_WORK(&data->rx_work, btusb_rx_work);

	skb_queue_head_init(&data->acl_q);

	init_usb_anchor(&data->deferred);
	init_usb_anchor(&data->tx_anchor);
	spin_lock_init(&data->txlock);

	init_usb_anchor(&data->intr_anchor);
	init_usb_anchor(&data->bulk_anchor);
	init_usb_anchor(&data->isoc_anchor);
	init_usb_anchor(&data->diag_anchor);
	init_usb_anchor(&data->ctrl_anchor);
	spin_lock_init(&data->rxlock);

	priv_size = 0;

	data->recv_event = hci_recv_frame;
	data->recv_bulk = btusb_recv_bulk;

	if (id->driver_info & BTUSB_INTEL_COMBINED) {
		/* Allocate extra space for Intel device */
		priv_size += sizeof(struct btintel_data);

		/* Override the rx handlers */
		data->recv_event = btusb_recv_event_intel;
		data->recv_bulk = btusb_recv_bulk_intel;
	}

	data->recv_acl = hci_recv_frame;

	hdev = hci_alloc_dev_priv(priv_size);
	if (!hdev)
		return -ENOMEM;

	hdev->bus = HCI_USB;
	hci_set_drvdata(hdev, data);

	if (id->driver_info & BTUSB_AMP)
		hdev->dev_type = HCI_AMP;
	else
		hdev->dev_type = HCI_PRIMARY;

	data->hdev = hdev;

	SET_HCIDEV_DEV(hdev, &intf->dev);

	reset_gpio = gpiod_get_optional(&data->udev->dev, "reset",
					GPIOD_OUT_LOW);
	if (IS_ERR(reset_gpio)) {
		err = PTR_ERR(reset_gpio);
		goto out_free_dev;
	} else if (reset_gpio) {
		data->reset_gpio = reset_gpio;
	}

	hdev->open   = btusb_open;
	hdev->close  = btusb_close;
	hdev->flush  = btusb_flush;
	hdev->send   = btusb_send_frame;
	hdev->notify = btusb_notify;
	hdev->wakeup = btusb_wakeup;

#ifdef CONFIG_PM
	err = btusb_config_oob_wake(hdev);
	if (err)
		goto out_free_dev;

	/* Marvell devices may need a specific chip configuration */
	if (id->driver_info & BTUSB_MARVELL && data->oob_wake_irq) {
		err = marvell_config_oob_wake(hdev);
		if (err)
			goto out_free_dev;
	}
#endif
	if (id->driver_info & BTUSB_CW6622)
		set_bit(HCI_QUIRK_BROKEN_STORED_LINK_KEY, &hdev->quirks);

	if (id->driver_info & BTUSB_BCM2045)
		set_bit(HCI_QUIRK_BROKEN_STORED_LINK_KEY, &hdev->quirks);

	if (id->driver_info & BTUSB_BCM92035)
		hdev->setup = btusb_setup_bcm92035;

	if (IS_ENABLED(CONFIG_BT_HCIBTUSB_BCM) &&
	    (id->driver_info & BTUSB_BCM_PATCHRAM)) {
		hdev->manufacturer = 15;
		hdev->setup = btbcm_setup_patchram;
		hdev->set_diag = btusb_bcm_set_diag;
		hdev->set_bdaddr = btbcm_set_bdaddr;

		/* Broadcom LM_DIAG Interface numbers are hardcoded */
		data->diag = usb_ifnum_to_if(data->udev, ifnum_base + 2);
	}

	if (IS_ENABLED(CONFIG_BT_HCIBTUSB_BCM) &&
	    (id->driver_info & BTUSB_BCM_APPLE)) {
		hdev->manufacturer = 15;
		hdev->setup = btbcm_setup_apple;
		hdev->set_diag = btusb_bcm_set_diag;

		/* Broadcom LM_DIAG Interface numbers are hardcoded */
		data->diag = usb_ifnum_to_if(data->udev, ifnum_base + 2);
	}

	/* Combined Intel Device setup to support multiple setup routine */
	if (id->driver_info & BTUSB_INTEL_COMBINED) {
		err = btintel_configure_setup(hdev);
		if (err)
			goto out_free_dev;

		/* Transport specific configuration */
		hdev->send = btusb_send_frame_intel;
		hdev->cmd_timeout = btusb_intel_cmd_timeout;

		if (id->driver_info & BTUSB_INTEL_NO_WBS_SUPPORT)
			btintel_set_flag(hdev, INTEL_ROM_LEGACY_NO_WBS_SUPPORT);

		if (id->driver_info & BTUSB_INTEL_BROKEN_INITIAL_NCMD)
			btintel_set_flag(hdev, INTEL_BROKEN_INITIAL_NCMD);

		if (id->driver_info & BTUSB_INTEL_BROKEN_SHUTDOWN_LED)
			btintel_set_flag(hdev, INTEL_BROKEN_SHUTDOWN_LED);
	}

	if (id->driver_info & BTUSB_MARVELL)
		hdev->set_bdaddr = btusb_set_bdaddr_marvell;

	if (IS_ENABLED(CONFIG_BT_HCIBTUSB_MTK) &&
	    (id->driver_info & BTUSB_MEDIATEK)) {
		hdev->setup = btusb_mtk_setup;
		hdev->shutdown = btusb_mtk_shutdown;
		hdev->manufacturer = 70;
		hdev->cmd_timeout = btusb_mtk_cmd_timeout;
		hdev->set_bdaddr = btmtk_set_bdaddr;
		set_bit(HCI_QUIRK_NON_PERSISTENT_SETUP, &hdev->quirks);
		data->recv_acl = btusb_recv_acl_mtk;
	}

	if (id->driver_info & BTUSB_SWAVE) {
		set_bit(HCI_QUIRK_FIXUP_INQUIRY_MODE, &hdev->quirks);
		set_bit(HCI_QUIRK_BROKEN_LOCAL_COMMANDS, &hdev->quirks);
	}

	if (id->driver_info & BTUSB_INTEL_BOOT) {
		hdev->manufacturer = 2;
		set_bit(HCI_QUIRK_RAW_DEVICE, &hdev->quirks);
	}

	if (id->driver_info & BTUSB_ATH3012) {
		data->setup_on_usb = btusb_setup_qca;
		hdev->set_bdaddr = btusb_set_bdaddr_ath3012;
		set_bit(HCI_QUIRK_SIMULTANEOUS_DISCOVERY, &hdev->quirks);
		set_bit(HCI_QUIRK_STRICT_DUPLICATE_FILTER, &hdev->quirks);
	}

	if (id->driver_info & BTUSB_QCA_ROME) {
		data->setup_on_usb = btusb_setup_qca;
		hdev->set_bdaddr = btusb_set_bdaddr_ath3012;
		hdev->cmd_timeout = btusb_qca_cmd_timeout;
		set_bit(HCI_QUIRK_SIMULTANEOUS_DISCOVERY, &hdev->quirks);
		btusb_check_needs_reset_resume(intf);
	}

	if (id->driver_info & BTUSB_QCA_WCN6855) {
		data->setup_on_usb = btusb_setup_qca;
		hdev->shutdown = btusb_shutdown_qca;
		hdev->set_bdaddr = btusb_set_bdaddr_wcn6855;
		hdev->cmd_timeout = btusb_qca_cmd_timeout;
		set_bit(HCI_QUIRK_SIMULTANEOUS_DISCOVERY, &hdev->quirks);
		hci_set_msft_opcode(hdev, 0xFD70);
	}

	if (id->driver_info & BTUSB_AMP) {
		/* AMP controllers do not support SCO packets */
		data->isoc = NULL;
	} else {
		/* Interface orders are hardcoded in the specification */
		data->isoc = usb_ifnum_to_if(data->udev, ifnum_base + 1);
		data->isoc_ifnum = ifnum_base + 1;
	}

	if (IS_ENABLED(CONFIG_BT_HCIBTUSB_RTL) &&
	    (id->driver_info & BTUSB_REALTEK)) {
		hdev->setup = btrtl_setup_realtek;
		hdev->shutdown = btrtl_shutdown_realtek;
		hdev->cmd_timeout = btusb_rtl_cmd_timeout;

		/* Realtek devices need to set remote wakeup on auto-suspend */
		set_bit(BTUSB_WAKEUP_AUTOSUSPEND, &data->flags);
		set_bit(BTUSB_USE_ALT3_FOR_WBS, &data->flags);
	}

	if (!reset)
		set_bit(HCI_QUIRK_RESET_ON_CLOSE, &hdev->quirks);

	if (force_scofix || id->driver_info & BTUSB_WRONG_SCO_MTU) {
		if (!disable_scofix)
			set_bit(HCI_QUIRK_FIXUP_BUFFER_SIZE, &hdev->quirks);
	}

	if (id->driver_info & BTUSB_BROKEN_ISOC)
		data->isoc = NULL;

	if (id->driver_info & BTUSB_WIDEBAND_SPEECH)
		set_bit(HCI_QUIRK_WIDEBAND_SPEECH_SUPPORTED, &hdev->quirks);

	if (id->driver_info & BTUSB_VALID_LE_STATES)
		set_bit(HCI_QUIRK_VALID_LE_STATES, &hdev->quirks);

	if (id->driver_info & BTUSB_DIGIANSWER) {
		data->cmdreq_type = USB_TYPE_VENDOR;
		set_bit(HCI_QUIRK_RESET_ON_CLOSE, &hdev->quirks);
	}

	if (id->driver_info & BTUSB_CSR) {
		struct usb_device *udev = data->udev;
		u16 bcdDevice = le16_to_cpu(udev->descriptor.bcdDevice);

		/* Old firmware would otherwise execute USB reset */
		if (bcdDevice < 0x117)
			set_bit(HCI_QUIRK_RESET_ON_CLOSE, &hdev->quirks);

		/* This must be set first in case we disable it for fakes */
		set_bit(HCI_QUIRK_SIMULTANEOUS_DISCOVERY, &hdev->quirks);

		/* Fake CSR devices with broken commands */
		if (le16_to_cpu(udev->descriptor.idVendor)  == 0x0a12 &&
		    le16_to_cpu(udev->descriptor.idProduct) == 0x0001)
			hdev->setup = btusb_setup_csr;
	}

	if (id->driver_info & BTUSB_SNIFFER) {
		struct usb_device *udev = data->udev;

		/* New sniffer firmware has crippled HCI interface */
		if (le16_to_cpu(udev->descriptor.bcdDevice) > 0x997)
			set_bit(HCI_QUIRK_RAW_DEVICE, &hdev->quirks);
	}

	if (id->driver_info & BTUSB_INTEL_BOOT) {
		/* A bug in the bootloader causes that interrupt interface is
		 * only enabled after receiving SetInterface(0, AltSetting=0).
		 */
		err = usb_set_interface(data->udev, 0, 0);
		if (err < 0) {
			BT_ERR("failed to set interface 0, alt 0 %d", err);
			goto out_free_dev;
		}
	}

	if (data->isoc) {
		err = usb_driver_claim_interface(&btusb_driver,
						 data->isoc, data);
		if (err < 0)
			goto out_free_dev;
	}

	if (IS_ENABLED(CONFIG_BT_HCIBTUSB_BCM) && data->diag) {
		if (!usb_driver_claim_interface(&btusb_driver,
						data->diag, data))
			__set_diag_interface(hdev);
		else
			data->diag = NULL;
	}

	if (enable_autosuspend)
		usb_enable_autosuspend(data->udev);

	err = hci_register_dev(hdev);
	if (err < 0)
		goto out_free_dev;

	usb_set_intfdata(intf, data);

	debugfs_create_file("force_poll_sync", 0644, hdev->debugfs, data,
			    &force_poll_sync_fops);

	return 0;

out_free_dev:
	if (data->reset_gpio)
		gpiod_put(data->reset_gpio);
	hci_free_dev(hdev);
	return err;
}

static void btusb_disconnect(struct usb_interface *intf)
{
	struct btusb_data *data = usb_get_intfdata(intf);
	struct hci_dev *hdev;

	BT_DBG("intf %p", intf);

	if (!data)
		return;

	hdev = data->hdev;
	usb_set_intfdata(data->intf, NULL);

	if (data->isoc)
		usb_set_intfdata(data->isoc, NULL);

	if (data->diag)
		usb_set_intfdata(data->diag, NULL);

	hci_unregister_dev(hdev);

	if (intf == data->intf) {
		if (data->isoc)
			usb_driver_release_interface(&btusb_driver, data->isoc);
		if (data->diag)
			usb_driver_release_interface(&btusb_driver, data->diag);
	} else if (intf == data->isoc) {
		if (data->diag)
			usb_driver_release_interface(&btusb_driver, data->diag);
		usb_driver_release_interface(&btusb_driver, data->intf);
	} else if (intf == data->diag) {
		usb_driver_release_interface(&btusb_driver, data->intf);
		if (data->isoc)
			usb_driver_release_interface(&btusb_driver, data->isoc);
	}

	if (data->oob_wake_irq)
		device_init_wakeup(&data->udev->dev, false);

	if (data->reset_gpio)
		gpiod_put(data->reset_gpio);

	hci_free_dev(hdev);
}

#ifdef CONFIG_PM
static int btusb_suspend(struct usb_interface *intf, pm_message_t message)
{
	struct btusb_data *data = usb_get_intfdata(intf);

	BT_DBG("intf %p", intf);

	if (data->suspend_count++)
		return 0;

	spin_lock_irq(&data->txlock);
	if (!(PMSG_IS_AUTO(message) && data->tx_in_flight)) {
		set_bit(BTUSB_SUSPENDING, &data->flags);
		spin_unlock_irq(&data->txlock);
	} else {
		spin_unlock_irq(&data->txlock);
		data->suspend_count--;
		return -EBUSY;
	}

	cancel_work_sync(&data->work);

	btusb_stop_traffic(data);
	usb_kill_anchored_urbs(&data->tx_anchor);

	if (data->oob_wake_irq && device_may_wakeup(&data->udev->dev)) {
		set_bit(BTUSB_OOB_WAKE_ENABLED, &data->flags);
		enable_irq_wake(data->oob_wake_irq);
		enable_irq(data->oob_wake_irq);
	}

	/* For global suspend, Realtek devices lose the loaded fw
	 * in them. But for autosuspend, firmware should remain.
	 * Actually, it depends on whether the usb host sends
	 * set feature (enable wakeup) or not.
	 */
	if (test_bit(BTUSB_WAKEUP_AUTOSUSPEND, &data->flags)) {
		if (PMSG_IS_AUTO(message) &&
		    device_can_wakeup(&data->udev->dev))
			data->udev->do_remote_wakeup = 1;
		else if (!PMSG_IS_AUTO(message) &&
			 !device_may_wakeup(&data->udev->dev)) {
			data->udev->do_remote_wakeup = 0;
			data->udev->reset_resume = 1;
		}
	}

	return 0;
}

static void play_deferred(struct btusb_data *data)
{
	struct urb *urb;
	int err;

	while ((urb = usb_get_from_anchor(&data->deferred))) {
		usb_anchor_urb(urb, &data->tx_anchor);

		err = usb_submit_urb(urb, GFP_ATOMIC);
		if (err < 0) {
			if (err != -EPERM && err != -ENODEV)
				BT_ERR("%s urb %p submission failed (%d)",
				       data->hdev->name, urb, -err);
			kfree(urb->setup_packet);
			usb_unanchor_urb(urb);
			usb_free_urb(urb);
			break;
		}

		data->tx_in_flight++;
		usb_free_urb(urb);
	}

	/* Cleanup the rest deferred urbs. */
	while ((urb = usb_get_from_anchor(&data->deferred))) {
		kfree(urb->setup_packet);
		usb_free_urb(urb);
	}
}

static int btusb_resume(struct usb_interface *intf)
{
	struct btusb_data *data = usb_get_intfdata(intf);
	struct hci_dev *hdev = data->hdev;
	int err = 0;

	BT_DBG("intf %p", intf);

	if (--data->suspend_count)
		return 0;

	/* Disable only if not already disabled (keep it balanced) */
	if (test_and_clear_bit(BTUSB_OOB_WAKE_ENABLED, &data->flags)) {
		disable_irq(data->oob_wake_irq);
		disable_irq_wake(data->oob_wake_irq);
	}

	if (!test_bit(HCI_RUNNING, &hdev->flags))
		goto done;

	if (test_bit(BTUSB_INTR_RUNNING, &data->flags)) {
		err = btusb_submit_intr_urb(hdev, GFP_NOIO);
		if (err < 0) {
			clear_bit(BTUSB_INTR_RUNNING, &data->flags);
			goto failed;
		}
	}

	if (test_bit(BTUSB_BULK_RUNNING, &data->flags)) {
		err = btusb_submit_bulk_urb(hdev, GFP_NOIO);
		if (err < 0) {
			clear_bit(BTUSB_BULK_RUNNING, &data->flags);
			goto failed;
		}

		btusb_submit_bulk_urb(hdev, GFP_NOIO);
	}

	if (test_bit(BTUSB_ISOC_RUNNING, &data->flags)) {
		if (btusb_submit_isoc_urb(hdev, GFP_NOIO) < 0)
			clear_bit(BTUSB_ISOC_RUNNING, &data->flags);
		else
			btusb_submit_isoc_urb(hdev, GFP_NOIO);
	}

	spin_lock_irq(&data->txlock);
	play_deferred(data);
	clear_bit(BTUSB_SUSPENDING, &data->flags);
	spin_unlock_irq(&data->txlock);
	schedule_work(&data->work);

	return 0;

failed:
	usb_scuttle_anchored_urbs(&data->deferred);
done:
	spin_lock_irq(&data->txlock);
	clear_bit(BTUSB_SUSPENDING, &data->flags);
	spin_unlock_irq(&data->txlock);

	return err;
}
#endif

static struct usb_driver btusb_driver = {
	.name		= "btusb",
	.probe		= btusb_probe,
	.disconnect	= btusb_disconnect,
#ifdef CONFIG_PM
	.suspend	= btusb_suspend,
	.resume		= btusb_resume,
#endif
	.id_table	= btusb_table,
	.supports_autosuspend = 1,
	.disable_hub_initiated_lpm = 1,
};

module_usb_driver(btusb_driver);

module_param(disable_scofix, bool, 0644);
MODULE_PARM_DESC(disable_scofix, "Disable fixup of wrong SCO buffer size");

module_param(force_scofix, bool, 0644);
MODULE_PARM_DESC(force_scofix, "Force fixup of wrong SCO buffers size");

module_param(enable_autosuspend, bool, 0644);
MODULE_PARM_DESC(enable_autosuspend, "Enable USB autosuspend by default");

module_param(reset, bool, 0644);
MODULE_PARM_DESC(reset, "Send HCI reset command on initialization");

MODULE_AUTHOR("Marcel Holtmann <marcel@holtmann.org>");
MODULE_DESCRIPTION("Generic Bluetooth USB driver ver " VERSION);
MODULE_VERSION(VERSION);
MODULE_LICENSE("GPL");<|MERGE_RESOLUTION|>--- conflicted
+++ resolved
@@ -507,13 +507,10 @@
 	  					     BTUSB_WIDEBAND_SPEECH },
 	{ USB_DEVICE(0x2550, 0x8761), .driver_info = BTUSB_REALTEK |
 						     BTUSB_WIDEBAND_SPEECH },
-<<<<<<< HEAD
-=======
 
 	/* Additional Realtek 8761BUV Bluetooth devices */
 	{ USB_DEVICE(0x0bda, 0x8771), .driver_info = BTUSB_REALTEK |
 						     BTUSB_WIDEBAND_SPEECH },
->>>>>>> 88084a3d
 
 	/* Additional Realtek 8821AE Bluetooth devices */
 	{ USB_DEVICE(0x0b05, 0x17dc), .driver_info = BTUSB_REALTEK },
@@ -3343,19 +3340,11 @@
 		if (err < 0)
 			return err;
 
-<<<<<<< HEAD
-		/* WCN6855 2.1 will reset to apply firmware downloaded here, so
-		 * wait ~100ms for reset Done then go ahead, otherwise, it maybe
-		 * cause potential enable failure.
-		 */
-		if (info->rom_version == 0x00130201)
-=======
 		/* WCN6855 2.1 and later will reset to apply firmware downloaded here, so
 		 * wait ~100ms for reset Done then go ahead, otherwise, it maybe
 		 * cause potential enable failure.
 		 */
 		if (info->rom_version >= 0x00130201)
->>>>>>> 88084a3d
 			msleep(QCA_BT_RESET_WAIT_MS);
 	}
 

--- conflicted
+++ resolved
@@ -1536,12 +1536,8 @@
 	intel_de_write(i915, HDCP_RPRIME(i915, cpu_transcoder, port), ri.reg);
 
 	/* Wait for Ri prime match */
-<<<<<<< HEAD
-	if (wait_for(intel_de_read(i915, HDCP_STATUS(i915, cpu_transcoder, port)) &
-=======
 	if (wait_for((intel_de_read(i915, HDCP_STATUS(i915, cpu_transcoder, port)) &
 		      (HDCP_STATUS_RI_MATCH | HDCP_STATUS_ENC)) ==
->>>>>>> 358c7c61
 		     (HDCP_STATUS_RI_MATCH | HDCP_STATUS_ENC), 1)) {
 		DRM_ERROR("Ri' mismatch detected, link check failed (%x)\n",
 			  intel_de_read(i915, HDCP_STATUS(i915, cpu_transcoder, port)));
